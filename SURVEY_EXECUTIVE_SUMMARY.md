--- conflicted
+++ resolved
@@ -31,12 +31,7 @@
 
 ### By Technology Domain
 
-<<<<<<< HEAD
-**Cloud & Infrastructure** (8 projects: 1, 6, 7, 8, 9, 11, 12, 18, 22)
-
-=======
 **Cloud & Infrastructure** (10 projects: 1, 6, 7, 8, 9, 11, 12, 17, 18, 22)
->>>>>>> 90ef8ca9
 - AWS focus (Lambda, ECS, RDS, SageMaker, IoT Core)
 - Multi-cloud capable (6, 17)
 - Average completion: 52%
