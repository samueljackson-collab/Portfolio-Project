terraform {
  required_version = ">= 1.4"

  backend "s3" {}

  required_providers {
    aws = {
      source  = "hashicorp/aws"
      version = "~> 5.0"
    }
  }
}

provider "aws" {
  region = var.region
}

data "aws_caller_identity" "current" {}

module "vpc" {
  source = "terraform-aws-modules/vpc/aws"

  name = "portfolio-vpc-${var.environment}"
  cidr = var.vpc_cidr

  azs             = var.availability_zones
  private_subnets = var.private_subnet_cidrs
  public_subnets  = var.public_subnet_cidrs

  enable_nat_gateway   = true
  single_nat_gateway   = var.environment == "production" ? false : true
  enable_dns_hostnames = true
  enable_dns_support   = true

  create_database_subnet_group = true
  database_subnets             = var.database_subnet_cidrs

  tags = {
    Environment = var.environment
    Project     = "portfolio"
    ManagedBy   = "terraform"
    AutoRecover = "true"
  }
}

<<<<<<< HEAD
data "aws_ami" "amazon_linux" {
  most_recent = true
  owners      = ["amazon"]

  filter {
    name   = "name"
    values = ["al2023-ami-*-x86_64"]
  }

  filter {
    name   = "virtualization-type"
    values = ["hvm"]
=======
resource "aws_security_group" "alb" {
  name        = "portfolio-alb-${var.environment}"
  description = "Allow inbound HTTP/HTTPS traffic to ALB"
  vpc_id      = module.vpc.vpc_id

  ingress {
    description = "HTTP"
    from_port   = 80
    to_port     = 80
    protocol    = "tcp"
    cidr_blocks = ["0.0.0.0/0"]
  }

  ingress {
    description = "HTTPS"
    from_port   = 443
    to_port     = 443
    protocol    = "tcp"
    cidr_blocks = ["0.0.0.0/0"]
  }

  egress {
    from_port   = 0
    to_port     = 0
    protocol    = "-1"
    cidr_blocks = ["0.0.0.0/0"]
  }

  tags = {
    Environment = var.environment
    Project     = "portfolio"
    ManagedBy   = "terraform"
  }
}

resource "aws_security_group" "app_nodes" {
  name        = "portfolio-app-nodes-${var.environment}"
  description = "Allow ALB to reach application instances"
  vpc_id      = module.vpc.vpc_id

  ingress {
    description     = "HTTP from ALB"
    from_port       = 80
    to_port         = 80
    protocol        = "tcp"
    security_groups = [aws_security_group.alb.id]
  }

  egress {
    from_port   = 0
    to_port     = 0
    protocol    = "-1"
    cidr_blocks = ["0.0.0.0/0"]
  }

  tags = {
    Environment = var.environment
    Project     = "portfolio"
    ManagedBy   = "terraform"
>>>>>>> 563e11db
  }
}

module "eks" {
  source = "terraform-aws-modules/eks/aws"

  cluster_name    = "portfolio-${var.environment}"
  cluster_version = "1.28"

  vpc_id     = module.vpc.vpc_id
  subnet_ids = module.vpc.private_subnets

  eks_managed_node_groups = {
    primary = {
      min_size     = 2
      max_size     = 10
      desired_size = 3

      instance_types = ["t3.medium"]
      capacity_type  = "SPOT"

      health_check_type = "ELB"
      enable_monitoring = true

      mixed_instances_policy = {
        instances_distribution = {
          on_demand_base_capacity                  = 1
          on_demand_percentage_above_base_capacity = 50
          spot_allocation_strategy                 = "capacity-optimized"
        }
        override = [
          {
            instance_type = "t3.medium"
          },
          {
            instance_type = "t3.large"
          },
          {
            instance_type = "t2.medium"
          }
        ]
      }

      tags = {
        "k8s.io/cluster-autoscaler/enabled" = "true"
        "k8s.io/cluster-autoscaler/portfolio" = "owned"
      }
    }
  }

  cluster_addons = {
    coredns = {
      most_recent = true
    }
    kube-proxy = {
      most_recent = true
    }
    vpc-cni = {
      most_recent = true
    }
  }
}

<<<<<<< HEAD
resource "aws_security_group" "alb" {
  name        = "portfolio-alb-${var.environment}"
  description = "Allow inbound HTTP traffic to ALB"
  vpc_id      = module.vpc.vpc_id

  ingress {
    from_port   = 80
    to_port     = 80
    protocol    = "tcp"
    cidr_blocks = ["0.0.0.0/0"]
  }

  egress {
    from_port   = 0
    to_port     = 0
    protocol    = "-1"
    cidr_blocks = ["0.0.0.0/0"]
  }

  tags = {
    Name        = "portfolio-alb-${var.environment}"
    Environment = var.environment
  }
}

resource "aws_security_group" "web" {
  name        = "portfolio-web-${var.environment}"
  description = "Allow traffic from ALB to web tier"
  vpc_id      = module.vpc.vpc_id

  ingress {
    from_port       = 80
    to_port         = 80
    protocol        = "tcp"
    security_groups = [aws_security_group.alb.id]
  }

  egress {
    from_port   = 0
    to_port     = 0
    protocol    = "-1"
    cidr_blocks = ["0.0.0.0/0"]
  }

  tags = {
    Name        = "portfolio-web-${var.environment}"
    Environment = var.environment
  }
}

resource "aws_lb" "app" {
  name               = "portfolio-alb-${var.environment}"
  internal           = false
  load_balancer_type = "application"
  security_groups    = [aws_security_group.alb.id]
  subnets            = module.vpc.public_subnets

  enable_deletion_protection = var.environment == "production"
  idle_timeout               = 60

  tags = {
    Environment = var.environment
    Project     = "portfolio"
  }
}

resource "aws_lb_target_group" "app" {
  name        = "portfolio-app-${var.environment}"
  port        = 80
  protocol    = "HTTP"
  target_type = "instance"
  vpc_id      = module.vpc.vpc_id

  health_check {
    healthy_threshold   = 3
    unhealthy_threshold = 3
    interval            = 30
    timeout             = 5
    path                = "/"
    matcher             = "200-399"
  }

  tags = {
    Environment = var.environment
    Project     = "portfolio"
  }
}

resource "aws_lb_listener" "http" {
  load_balancer_arn = aws_lb.app.arn
  port              = 80
  protocol          = "HTTP"

  default_action {
    type             = "forward"
    target_group_arn = aws_lb_target_group.app.arn
  }
}

resource "aws_iam_role" "web_instance" {
  name = "portfolio-web-${var.environment}"

  assume_role_policy = jsonencode({
    Version = "2012-10-17"
    Statement = [
      {
        Action = "sts:AssumeRole"
        Effect = "Allow"
        Principal = {
          Service = "ec2.amazonaws.com"
        }
      }
    ]
  })

  managed_policy_arns = [
    "arn:aws:iam::aws:policy/service-role/AmazonEC2RoleforSSM",
    "arn:aws:iam::aws:policy/AmazonSSMManagedInstanceCore"
  ]
}

resource "aws_iam_instance_profile" "web_instance" {
  name = "portfolio-web-${var.environment}"
  role = aws_iam_role.web_instance.name
}

resource "aws_launch_template" "web" {
  name_prefix   = "portfolio-web-${var.environment}-"
  image_id      = data.aws_ami.amazon_linux.id
  instance_type = var.web_instance_type

  vpc_security_group_ids = [aws_security_group.web.id]

  iam_instance_profile {
    name = aws_iam_instance_profile.web_instance.name
  }

  user_data = base64encode(<<-EOT
              #!/bin/bash
              dnf install -y nginx
              cat <<'HTML' > /usr/share/nginx/html/index.html
              <html>
                <head><title>Portfolio Web Tier</title></head>
                <body>
                  <h1>Portfolio Web Tier (${var.environment})</h1>
                  <p>Served via Auto Scaling Group behind ALB.</p>
                </body>
              </html>
              HTML
              systemctl enable nginx
              systemctl start nginx
            EOT)

  tag_specifications {
    resource_type = "instance"
    tags = {
      Name        = "portfolio-web-${var.environment}"
=======
data "aws_ssm_parameter" "al2023_ami" {
  name = "/aws/service/ami-amazon-linux-latest/al2023-ami-kernel-6.1-x86_64"
}

resource "aws_iam_role" "app" {
  name               = "portfolio-app-${var.environment}"
  assume_role_policy = data.aws_iam_policy_document.app_assume_role.json
}

data "aws_iam_policy_document" "app_assume_role" {
  statement {
    effect = "Allow"
    principals {
      type        = "Service"
      identifiers = ["ec2.amazonaws.com"]
    }
    actions = ["sts:AssumeRole"]
  }
}

resource "aws_iam_role_policy_attachment" "ssm_core" {
  role       = aws_iam_role.app.name
  policy_arn = "arn:aws:iam::aws:policy/AmazonSSMManagedInstanceCore"
}

resource "aws_iam_instance_profile" "app" {
  name = "portfolio-app-${var.environment}"
  role = aws_iam_role.app.name
}

resource "aws_launch_template" "app" {
  name_prefix   = "portfolio-app-${var.environment}-"
  image_id      = data.aws_ssm_parameter.al2023_ami.value
  instance_type = var.app_instance_type

  iam_instance_profile {
    name = aws_iam_instance_profile.app.name
  }

  vpc_security_group_ids = [aws_security_group.app_nodes.id]

  user_data = base64encode(<<-EOF
              #!/bin/bash
              dnf update -y
              dnf install -y nginx
              systemctl enable nginx --now
              echo "Portfolio ${var.environment} node" > /usr/share/nginx/html/index.html
            EOF
  )

  tag_specifications {
    resource_type = "instance"

    tags = {
      Name        = "portfolio-app-${var.environment}"
>>>>>>> 563e11db
      Environment = var.environment
      Project     = "portfolio"
    }
  }
}

<<<<<<< HEAD
resource "aws_autoscaling_group" "web" {
  name                      = "portfolio-web-${var.environment}"
  desired_capacity          = var.web_desired_capacity
  max_size                  = var.web_max_size
  min_size                  = var.web_min_size
  vpc_zone_identifier       = module.vpc.private_subnets
  health_check_type         = "ELB"
  health_check_grace_period = 120
  target_group_arns         = [aws_lb_target_group.app.arn]

  launch_template {
    id      = aws_launch_template.web.id
=======
module "application_alb" {
  source = "terraform-aws-modules/alb/aws"

  name               = "portfolio-app-alb-${var.environment}"
  load_balancer_type = "application"
  vpc_id             = module.vpc.vpc_id
  subnets            = module.vpc.public_subnets
  security_groups    = [aws_security_group.alb.id]

  enable_deletion_protection = var.environment == "production"

  target_groups = {
    app = {
      name_prefix = "app"
      protocol    = "HTTP"
      port        = 80
      target_type = "instance"
      health_check = {
        enabled             = true
        path                = "/"
        healthy_threshold   = 3
        unhealthy_threshold = 2
        timeout             = 5
        interval            = 15
        matcher             = "200-399"
      }
    }
  }

  listeners = {
    http = {
      port     = 80
      protocol = "HTTP"
      redirect = {
        port        = "443"
        protocol    = "HTTPS"
        status_code = "HTTP_301"
      }
    }
    https = {
      port            = 443
      protocol        = "HTTPS"
      certificate_arn = var.acm_certificate_arn
      forward = {
        target_group_key = "app"
      }
    }
  }

  tags = {
    Environment = var.environment
    Project     = "portfolio"
    ManagedBy   = "terraform"
  }
}

resource "aws_autoscaling_group" "app" {
  name                      = "portfolio-app-${var.environment}"
  max_size                  = var.app_max_size
  min_size                  = var.app_min_size
  desired_capacity          = var.app_desired_capacity
  vpc_zone_identifier       = module.vpc.private_subnets
  health_check_type         = "ELB"
  health_check_grace_period = 60
  target_group_arns         = [module.application_alb.target_group_arns["app"]]

  launch_template {
    id      = aws_launch_template.app.id
>>>>>>> 563e11db
    version = "$Latest"
  }

  tag {
    key                 = "Name"
<<<<<<< HEAD
    value               = "portfolio-web-${var.environment}"
=======
    value               = "portfolio-app-${var.environment}"
>>>>>>> 563e11db
    propagate_at_launch = true
  }

  tag {
    key                 = "Environment"
    value               = var.environment
    propagate_at_launch = true
  }
}

module "rds" {
  source = "terraform-aws-modules/rds/aws"

  identifier = "portfolio-${var.environment}"

  engine               = "postgres"
  engine_version       = "15.4"
  family               = "postgres15"
  major_engine_version = "15"
  instance_class       = "db.t3.medium"

  allocated_storage     = 20
  max_allocated_storage = 100

  db_name  = "portfolio"
  username = var.db_username
  password = var.db_password
  port     = 5432

  db_subnet_group_name   = module.vpc.database_subnet_group_name
  vpc_security_group_ids = [module.vpc.default_security_group_id]

  backup_window      = "03:00-04:00"
  maintenance_window = "Mon:04:00-Mon:05:00"

  backup_retention_period = 7
  skip_final_snapshot     = var.environment != "production"
  deletion_protection     = var.environment == "production"

  performance_insights_enabled = true

  tags = {
    Environment = var.environment
    Project     = "portfolio"
    ManagedBy   = "terraform"
  }
}

<<<<<<< HEAD
resource "aws_s3_bucket" "assets" {
  bucket = var.asset_bucket_name
=======
resource "aws_s3_bucket" "static_site" {
  bucket        = coalesce(var.static_site_bucket_name, "portfolio-static-${var.environment}-${data.aws_caller_identity.current.account_id}")
  force_destroy = var.environment != "production"
>>>>>>> 563e11db

  tags = {
    Environment = var.environment
    Project     = "portfolio"
<<<<<<< HEAD
  }
}

resource "aws_s3_bucket_versioning" "assets" {
  bucket = aws_s3_bucket.assets.id

=======
    ManagedBy   = "terraform"
  }
}

resource "aws_s3_bucket_versioning" "static_site" {
  bucket = aws_s3_bucket.static_site.id
>>>>>>> 563e11db
  versioning_configuration {
    status = "Enabled"
  }
}

<<<<<<< HEAD
resource "aws_s3_bucket_server_side_encryption_configuration" "assets" {
  bucket = aws_s3_bucket.assets.id

=======
resource "aws_s3_bucket_server_side_encryption_configuration" "static_site" {
  bucket = aws_s3_bucket.static_site.id
>>>>>>> 563e11db
  rule {
    apply_server_side_encryption_by_default {
      sse_algorithm = "AES256"
    }
  }
}

<<<<<<< HEAD
resource "aws_s3_bucket_public_access_block" "assets" {
  bucket = aws_s3_bucket.assets.id

=======
resource "aws_s3_bucket_public_access_block" "static_site" {
  bucket                  = aws_s3_bucket.static_site.id
>>>>>>> 563e11db
  block_public_acls       = true
  block_public_policy     = true
  ignore_public_acls      = true
  restrict_public_buckets = true
}

<<<<<<< HEAD
resource "aws_cloudfront_origin_access_identity" "assets" {
  comment = "OAI for ${aws_s3_bucket.assets.bucket}"
}

resource "aws_s3_bucket_policy" "assets" {
  bucket = aws_s3_bucket.assets.id
  policy = jsonencode({
    Version = "2012-10-17"
    Statement = [
      {
        Sid       = "AllowCloudFrontRead"
        Effect    = "Allow"
        Principal = { AWS = aws_cloudfront_origin_access_identity.assets.iam_arn }
        Action    = ["s3:GetObject"]
        Resource  = "${aws_s3_bucket.assets.arn}/*"
      }
    ]
  })
}

resource "aws_cloudfront_distribution" "portfolio" {
  enabled         = true
  price_class     = var.cloudfront_price_class
  is_ipv6_enabled = true

  origin {
    domain_name = aws_s3_bucket.assets.bucket_regional_domain_name
    origin_id   = "s3-assets"

    s3_origin_config {
      origin_access_identity = aws_cloudfront_origin_access_identity.assets.cloudfront_access_identity_path
=======
resource "aws_cloudfront_origin_access_identity" "static_site" {
  comment = "portfolio-static-${var.environment}"
}

resource "aws_s3_bucket_policy" "static_site" {
  bucket = aws_s3_bucket.static_site.id
  policy = data.aws_iam_policy_document.static_site.json
  depends_on = [aws_s3_bucket_public_access_block.static_site]
}

data "aws_iam_policy_document" "static_site" {
  statement {
    sid    = "AllowCloudFrontRead"
    effect = "Allow"
    principals {
      type        = "AWS"
      identifiers = [aws_cloudfront_origin_access_identity.static_site.iam_arn]
    }
    actions   = ["s3:GetObject"]
    resources = ["${aws_s3_bucket.static_site.arn}/*"]
  }
}

resource "aws_cloudfront_distribution" "portfolio" {
  enabled             = true
  default_root_object = "index.html"
  price_class         = var.cloudfront_price_class
  comment             = "portfolio-static-${var.environment}"

  origin {
    domain_name = aws_s3_bucket.static_site.bucket_regional_domain_name
    origin_id   = "static-site"

    s3_origin_config {
      origin_access_identity = aws_cloudfront_origin_access_identity.static_site.cloudfront_access_identity_path
>>>>>>> 563e11db
    }
  }

  origin {
<<<<<<< HEAD
    domain_name = aws_lb.app.dns_name
    origin_id   = "alb-origin"
=======
    domain_name = module.application_alb.lb_dns_name
    origin_id   = "application-lb"
>>>>>>> 563e11db

    custom_origin_config {
      http_port              = 80
      https_port             = 443
      origin_protocol_policy = "http-only"
      origin_ssl_protocols   = ["TLSv1.2"]
    }
  }

  default_cache_behavior {
<<<<<<< HEAD
    allowed_methods  = ["GET", "HEAD"]
    cached_methods   = ["GET", "HEAD"]
    target_origin_id = "s3-assets"
=======
    allowed_methods  = ["GET", "HEAD", "OPTIONS"]
    cached_methods   = ["GET", "HEAD", "OPTIONS"]
    target_origin_id = "static-site"
>>>>>>> 563e11db

    forwarded_values {
      query_string = false
      cookies {
        forward = "none"
      }
    }

    viewer_protocol_policy = "redirect-to-https"
<<<<<<< HEAD
    min_ttl                = 0
    default_ttl            = 3600
    max_ttl                = 86400
  }

  ordered_cache_behavior {
    path_pattern     = "/api/*"
    target_origin_id = "alb-origin"
    allowed_methods  = ["GET", "HEAD", "OPTIONS", "PUT", "POST", "PATCH", "DELETE"]
    cached_methods   = ["GET", "HEAD", "OPTIONS"]

    forwarded_values {
      query_string = true
      headers      = ["Authorization", "Content-Type", "User-Agent"]
=======
  }

  ordered_cache_behavior {
    path_pattern     = "/app/*"
    allowed_methods  = ["GET", "HEAD", "OPTIONS", "PUT", "POST", "PATCH", "DELETE"]
    cached_methods   = ["GET", "HEAD"]
    target_origin_id = "application-lb"

    forwarded_values {
      query_string = true
      headers      = ["*"]
>>>>>>> 563e11db
      cookies {
        forward = "all"
      }
    }

    viewer_protocol_policy = "redirect-to-https"
<<<<<<< HEAD
    min_ttl                = 0
    default_ttl            = 0
    max_ttl                = 0
=======
>>>>>>> 563e11db
  }

  restrictions {
    geo_restriction {
      restriction_type = "none"
    }
  }

  viewer_certificate {
    cloudfront_default_certificate = true
  }

  tags = {
    Environment = var.environment
    Project     = "portfolio"
<<<<<<< HEAD
=======
    ManagedBy   = "terraform"
>>>>>>> 563e11db
  }
}<|MERGE_RESOLUTION|>--- conflicted
+++ resolved
@@ -43,20 +43,6 @@
   }
 }
 
-<<<<<<< HEAD
-data "aws_ami" "amazon_linux" {
-  most_recent = true
-  owners      = ["amazon"]
-
-  filter {
-    name   = "name"
-    values = ["al2023-ami-*-x86_64"]
-  }
-
-  filter {
-    name   = "virtualization-type"
-    values = ["hvm"]
-=======
 resource "aws_security_group" "alb" {
   name        = "portfolio-alb-${var.environment}"
   description = "Allow inbound HTTP/HTTPS traffic to ALB"
@@ -116,7 +102,6 @@
     Environment = var.environment
     Project     = "portfolio"
     ManagedBy   = "terraform"
->>>>>>> 563e11db
   }
 }
 
@@ -180,165 +165,6 @@
   }
 }
 
-<<<<<<< HEAD
-resource "aws_security_group" "alb" {
-  name        = "portfolio-alb-${var.environment}"
-  description = "Allow inbound HTTP traffic to ALB"
-  vpc_id      = module.vpc.vpc_id
-
-  ingress {
-    from_port   = 80
-    to_port     = 80
-    protocol    = "tcp"
-    cidr_blocks = ["0.0.0.0/0"]
-  }
-
-  egress {
-    from_port   = 0
-    to_port     = 0
-    protocol    = "-1"
-    cidr_blocks = ["0.0.0.0/0"]
-  }
-
-  tags = {
-    Name        = "portfolio-alb-${var.environment}"
-    Environment = var.environment
-  }
-}
-
-resource "aws_security_group" "web" {
-  name        = "portfolio-web-${var.environment}"
-  description = "Allow traffic from ALB to web tier"
-  vpc_id      = module.vpc.vpc_id
-
-  ingress {
-    from_port       = 80
-    to_port         = 80
-    protocol        = "tcp"
-    security_groups = [aws_security_group.alb.id]
-  }
-
-  egress {
-    from_port   = 0
-    to_port     = 0
-    protocol    = "-1"
-    cidr_blocks = ["0.0.0.0/0"]
-  }
-
-  tags = {
-    Name        = "portfolio-web-${var.environment}"
-    Environment = var.environment
-  }
-}
-
-resource "aws_lb" "app" {
-  name               = "portfolio-alb-${var.environment}"
-  internal           = false
-  load_balancer_type = "application"
-  security_groups    = [aws_security_group.alb.id]
-  subnets            = module.vpc.public_subnets
-
-  enable_deletion_protection = var.environment == "production"
-  idle_timeout               = 60
-
-  tags = {
-    Environment = var.environment
-    Project     = "portfolio"
-  }
-}
-
-resource "aws_lb_target_group" "app" {
-  name        = "portfolio-app-${var.environment}"
-  port        = 80
-  protocol    = "HTTP"
-  target_type = "instance"
-  vpc_id      = module.vpc.vpc_id
-
-  health_check {
-    healthy_threshold   = 3
-    unhealthy_threshold = 3
-    interval            = 30
-    timeout             = 5
-    path                = "/"
-    matcher             = "200-399"
-  }
-
-  tags = {
-    Environment = var.environment
-    Project     = "portfolio"
-  }
-}
-
-resource "aws_lb_listener" "http" {
-  load_balancer_arn = aws_lb.app.arn
-  port              = 80
-  protocol          = "HTTP"
-
-  default_action {
-    type             = "forward"
-    target_group_arn = aws_lb_target_group.app.arn
-  }
-}
-
-resource "aws_iam_role" "web_instance" {
-  name = "portfolio-web-${var.environment}"
-
-  assume_role_policy = jsonencode({
-    Version = "2012-10-17"
-    Statement = [
-      {
-        Action = "sts:AssumeRole"
-        Effect = "Allow"
-        Principal = {
-          Service = "ec2.amazonaws.com"
-        }
-      }
-    ]
-  })
-
-  managed_policy_arns = [
-    "arn:aws:iam::aws:policy/service-role/AmazonEC2RoleforSSM",
-    "arn:aws:iam::aws:policy/AmazonSSMManagedInstanceCore"
-  ]
-}
-
-resource "aws_iam_instance_profile" "web_instance" {
-  name = "portfolio-web-${var.environment}"
-  role = aws_iam_role.web_instance.name
-}
-
-resource "aws_launch_template" "web" {
-  name_prefix   = "portfolio-web-${var.environment}-"
-  image_id      = data.aws_ami.amazon_linux.id
-  instance_type = var.web_instance_type
-
-  vpc_security_group_ids = [aws_security_group.web.id]
-
-  iam_instance_profile {
-    name = aws_iam_instance_profile.web_instance.name
-  }
-
-  user_data = base64encode(<<-EOT
-              #!/bin/bash
-              dnf install -y nginx
-              cat <<'HTML' > /usr/share/nginx/html/index.html
-              <html>
-                <head><title>Portfolio Web Tier</title></head>
-                <body>
-                  <h1>Portfolio Web Tier (${var.environment})</h1>
-                  <p>Served via Auto Scaling Group behind ALB.</p>
-                </body>
-              </html>
-              HTML
-              systemctl enable nginx
-              systemctl start nginx
-            EOT)
-
-  tag_specifications {
-    resource_type = "instance"
-    tags = {
-      Name        = "portfolio-web-${var.environment}"
-=======
 data "aws_ssm_parameter" "al2023_ami" {
   name = "/aws/service/ami-amazon-linux-latest/al2023-ami-kernel-6.1-x86_64"
 }
@@ -394,27 +220,12 @@
 
     tags = {
       Name        = "portfolio-app-${var.environment}"
->>>>>>> 563e11db
       Environment = var.environment
       Project     = "portfolio"
     }
   }
 }
 
-<<<<<<< HEAD
-resource "aws_autoscaling_group" "web" {
-  name                      = "portfolio-web-${var.environment}"
-  desired_capacity          = var.web_desired_capacity
-  max_size                  = var.web_max_size
-  min_size                  = var.web_min_size
-  vpc_zone_identifier       = module.vpc.private_subnets
-  health_check_type         = "ELB"
-  health_check_grace_period = 120
-  target_group_arns         = [aws_lb_target_group.app.arn]
-
-  launch_template {
-    id      = aws_launch_template.web.id
-=======
 module "application_alb" {
   source = "terraform-aws-modules/alb/aws"
 
@@ -483,17 +294,12 @@
 
   launch_template {
     id      = aws_launch_template.app.id
->>>>>>> 563e11db
     version = "$Latest"
   }
 
   tag {
     key                 = "Name"
-<<<<<<< HEAD
-    value               = "portfolio-web-${var.environment}"
-=======
     value               = "portfolio-app-${var.environment}"
->>>>>>> 563e11db
     propagate_at_launch = true
   }
 
@@ -542,46 +348,26 @@
   }
 }
 
-<<<<<<< HEAD
-resource "aws_s3_bucket" "assets" {
-  bucket = var.asset_bucket_name
-=======
 resource "aws_s3_bucket" "static_site" {
   bucket        = coalesce(var.static_site_bucket_name, "portfolio-static-${var.environment}-${data.aws_caller_identity.current.account_id}")
   force_destroy = var.environment != "production"
->>>>>>> 563e11db
-
-  tags = {
-    Environment = var.environment
-    Project     = "portfolio"
-<<<<<<< HEAD
-  }
-}
-
-resource "aws_s3_bucket_versioning" "assets" {
-  bucket = aws_s3_bucket.assets.id
-
-=======
+
+  tags = {
+    Environment = var.environment
+    Project     = "portfolio"
     ManagedBy   = "terraform"
   }
 }
 
 resource "aws_s3_bucket_versioning" "static_site" {
   bucket = aws_s3_bucket.static_site.id
->>>>>>> 563e11db
   versioning_configuration {
     status = "Enabled"
   }
 }
 
-<<<<<<< HEAD
-resource "aws_s3_bucket_server_side_encryption_configuration" "assets" {
-  bucket = aws_s3_bucket.assets.id
-
-=======
 resource "aws_s3_bucket_server_side_encryption_configuration" "static_site" {
   bucket = aws_s3_bucket.static_site.id
->>>>>>> 563e11db
   rule {
     apply_server_side_encryption_by_default {
       sse_algorithm = "AES256"
@@ -589,53 +375,14 @@
   }
 }
 
-<<<<<<< HEAD
-resource "aws_s3_bucket_public_access_block" "assets" {
-  bucket = aws_s3_bucket.assets.id
-
-=======
 resource "aws_s3_bucket_public_access_block" "static_site" {
   bucket                  = aws_s3_bucket.static_site.id
->>>>>>> 563e11db
   block_public_acls       = true
   block_public_policy     = true
   ignore_public_acls      = true
   restrict_public_buckets = true
 }
 
-<<<<<<< HEAD
-resource "aws_cloudfront_origin_access_identity" "assets" {
-  comment = "OAI for ${aws_s3_bucket.assets.bucket}"
-}
-
-resource "aws_s3_bucket_policy" "assets" {
-  bucket = aws_s3_bucket.assets.id
-  policy = jsonencode({
-    Version = "2012-10-17"
-    Statement = [
-      {
-        Sid       = "AllowCloudFrontRead"
-        Effect    = "Allow"
-        Principal = { AWS = aws_cloudfront_origin_access_identity.assets.iam_arn }
-        Action    = ["s3:GetObject"]
-        Resource  = "${aws_s3_bucket.assets.arn}/*"
-      }
-    ]
-  })
-}
-
-resource "aws_cloudfront_distribution" "portfolio" {
-  enabled         = true
-  price_class     = var.cloudfront_price_class
-  is_ipv6_enabled = true
-
-  origin {
-    domain_name = aws_s3_bucket.assets.bucket_regional_domain_name
-    origin_id   = "s3-assets"
-
-    s3_origin_config {
-      origin_access_identity = aws_cloudfront_origin_access_identity.assets.cloudfront_access_identity_path
-=======
 resource "aws_cloudfront_origin_access_identity" "static_site" {
   comment = "portfolio-static-${var.environment}"
 }
@@ -671,18 +418,12 @@
 
     s3_origin_config {
       origin_access_identity = aws_cloudfront_origin_access_identity.static_site.cloudfront_access_identity_path
->>>>>>> 563e11db
     }
   }
 
   origin {
-<<<<<<< HEAD
-    domain_name = aws_lb.app.dns_name
-    origin_id   = "alb-origin"
-=======
     domain_name = module.application_alb.lb_dns_name
     origin_id   = "application-lb"
->>>>>>> 563e11db
 
     custom_origin_config {
       http_port              = 80
@@ -693,15 +434,9 @@
   }
 
   default_cache_behavior {
-<<<<<<< HEAD
-    allowed_methods  = ["GET", "HEAD"]
-    cached_methods   = ["GET", "HEAD"]
-    target_origin_id = "s3-assets"
-=======
     allowed_methods  = ["GET", "HEAD", "OPTIONS"]
     cached_methods   = ["GET", "HEAD", "OPTIONS"]
     target_origin_id = "static-site"
->>>>>>> 563e11db
 
     forwarded_values {
       query_string = false
@@ -711,22 +446,6 @@
     }
 
     viewer_protocol_policy = "redirect-to-https"
-<<<<<<< HEAD
-    min_ttl                = 0
-    default_ttl            = 3600
-    max_ttl                = 86400
-  }
-
-  ordered_cache_behavior {
-    path_pattern     = "/api/*"
-    target_origin_id = "alb-origin"
-    allowed_methods  = ["GET", "HEAD", "OPTIONS", "PUT", "POST", "PATCH", "DELETE"]
-    cached_methods   = ["GET", "HEAD", "OPTIONS"]
-
-    forwarded_values {
-      query_string = true
-      headers      = ["Authorization", "Content-Type", "User-Agent"]
-=======
   }
 
   ordered_cache_behavior {
@@ -738,19 +457,12 @@
     forwarded_values {
       query_string = true
       headers      = ["*"]
->>>>>>> 563e11db
       cookies {
         forward = "all"
       }
     }
 
     viewer_protocol_policy = "redirect-to-https"
-<<<<<<< HEAD
-    min_ttl                = 0
-    default_ttl            = 0
-    max_ttl                = 0
-=======
->>>>>>> 563e11db
   }
 
   restrictions {
@@ -766,9 +478,6 @@
   tags = {
     Environment = var.environment
     Project     = "portfolio"
-<<<<<<< HEAD
-=======
-    ManagedBy   = "terraform"
->>>>>>> 563e11db
+    ManagedBy   = "terraform"
   }
 }