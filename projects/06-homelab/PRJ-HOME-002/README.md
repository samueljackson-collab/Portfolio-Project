<<<<<<< HEAD
# PRJ-HOME-002: Virtualization Platform with Proxmox and Core Services
=======
# Virtualization & Core Services

**Status:** 🟢 Done

## Description

Proxmox/TrueNAS host running Wiki.js, Home Assistant, and Immich behind a reverse proxy with TLS.

## Links

- [Parent Documentation](../../../README.md)

## Next Steps

This is a placeholder README. Documentation and evidence will be added as the project progresses.

## Contact

For questions about this project, please reach out via [GitHub](https://github.com/sams-jackson) or [LinkedIn](https://www.linkedin.com/in/sams-jackson).

---
*Placeholder — Documentation pending*
# PRJ-HOME-002: Virtualization & Core Services
>>>>>>> 542a4908

**Status:** ✅ Completed  
**Category:** Homelab & Virtualization  
**Technologies:** Proxmox VE, Ceph, TrueNAS, Ansible, Terraform, FreeIPA, Nginx  
**Complexity:** Advanced  

---

## Overview

Production-grade virtualization platform featuring a 3-node Proxmox cluster with high availability, distributed Ceph storage, comprehensive core services, and automated infrastructure management. Demonstrates enterprise virtualization skills, infrastructure-as-code practices, and complete operational readiness.

This project showcases advanced systems administration, automation, disaster recovery planning, and production service deployment in a homelab environment.

## Architecture Highlights

- **3-Node HA Cluster:** Proxmox VE with Corosync and automatic VM failover
- **Distributed Storage:** Ceph RBD with 3-way replication for data redundancy
- **Multi-Tier Storage:** Local LVM, Ceph, NFS, iSCSI, and Proxmox Backup Server
- **Core Infrastructure Services:** FreeIPA, Pi-hole, Nginx, centralized syslog, NTP
- **Automation:** Ansible playbooks and Terraform for infrastructure-as-code
- **Comprehensive DR:** Documented disaster recovery procedures with tested RTO/RPO

## Cluster Architecture

```
3-Node Proxmox Cluster (192.168.40.10-12)
    ↓
├─ Local Storage: LVM-thin on each node (fast VM disks)
├─ Distributed Storage: Ceph RBD (HA VMs, live migration)
├─ Network Storage: TrueNAS NFS/iSCSI (backups, bulk data)
└─ Backup Storage: Proxmox Backup Server (deduplicated backups)

Core Services (VMs on VLAN 40):
├─ FreeIPA (192.168.40.25) - Authentication & RADIUS
├─ Pi-hole (192.168.40.35) - DNS & Ad Blocking  
├─ Nginx (192.168.40.40) - Reverse Proxy & SSL
└─ Syslog (192.168.40.30) - Centralized Logging
```

## Core Infrastructure Services

### 1. FreeIPA - Identity Management
- **Purpose:** Centralized authentication and RADIUS for 802.1X wireless
- **Features:** LDAP directory, Kerberos, internal CA, 2FA support
- **Integration:** Provides RADIUS authentication for WPA3 Enterprise wireless
- **IP:** 192.168.40.25

### 2. Pi-hole - DNS & Ad Blocking
- **Purpose:** Network-wide DNS resolution and advertisement blocking
- **Features:** Custom DNS records, DNSSEC, conditional forwarding, statistics
- **Integration:** Primary DNS for all VLANs, local domain (homelab.local)
- **IP:** 192.168.40.35

### 3. Nginx - Reverse Proxy
- **Purpose:** SSL termination and reverse proxy for internal services
- **Features:** Let's Encrypt automation, load balancing, access control
- **Services Proxied:** Wiki.js, Home Assistant, Proxmox, Grafana, etc.
- **IP:** 192.168.40.40

### 4. Rsyslog - Centralized Logging
- **Purpose:** Aggregate logs from all infrastructure components
- **Features:** Remote syslog (TCP/UDP 514), log retention, organized storage
- **Sources:** pfSense, Proxmox nodes, VMs, switches, access points
- **IP:** 192.168.40.30

### 5. NTP - Time Synchronization
- **Purpose:** Stratum 2 NTP server for accurate time across homelab
- **Upstream:** pool.ntp.org, time.cloudflare.com
- **Clients:** All infrastructure and VMs

## Storage Configuration

### Tier 1 - Local LVM (Performance)
- **Location:** Local SSD/NVMe on each Proxmox node
- **Use Case:** High-performance VM boot disks, non-HA workloads
- **Features:** Thin provisioning, snapshots, fast I/O

### Tier 2 - Ceph RBD (High Availability)
- **Configuration:** 3-node cluster, 3-way replication
- **Use Case:** HA VMs requiring live migration
- **Features:** Distributed, self-healing, automatic replication

### Tier 3 - TrueNAS Storage (Capacity)
- **NFS:** Backups, ISO images, templates, shared files
- **iSCSI:** High-performance block storage for specific workloads
- **ZFS:** Data integrity, snapshots, compression

### Backup Storage - Proxmox Backup Server
- **Features:** Deduplication, compression, incremental backups
- **Retention:** 7 daily, 4 weekly, 12 monthly
- **Verification:** Automated integrity checking

## High Availability Features

### Cluster Configuration
- **Nodes:** 3 (proxmox-01, proxmox-02, proxmox-03)
- **Quorum:** Corosync with automatic quorum
- **HA Groups:** Resource placement preferences and failover policies

### Automatic Failover
- **HA Resources:** Critical VMs (FreeIPA, Pi-hole, Nginx, Syslog)
- **Watchdog:** Hardware watchdog for automatic node recovery
- **Fencing:** Watchdog-based fencing (IPMI optional)
- **Migration:** Automatic VM migration on node failure

### Live Migration
- **Zero Downtime:** Migrate running VMs between nodes
- **Requirements:** Shared storage (Ceph), network connectivity
- **Use Cases:** Maintenance, load balancing, hardware upgrades

## Automation & Infrastructure-as-Code

### Ansible Automation
**Location:** `assets/automation/ansible/playbooks/`

- **provision-infrastructure.yml** - Initialize Proxmox nodes, configure base system
- **deploy-services.yml** - Deploy and configure core services
- **maintenance-updates.yml** - System patching and updates
- **backup-operations.yml** - Automated backup procedures
- **security-hardening.yml** - Apply security controls

### Terraform Infrastructure
**Location:** `assets/automation/terraform/`

- **main.tf** - Proxmox provider and VM resource definitions
- **variables.tf** - Configurable parameters
- **outputs.tf** - Resource outputs (IPs, etc.)
- **backend.tf** - State management

### Operational Scripts
**Location:** `assets/automation/scripts/`

- **backup-verify.sh** - Verify backup completion and integrity
- **health-check.sh** - Check status of all core services
- **security-scan.sh** - Vulnerability scanning
- **disaster-recovery.sh** - DR procedure automation

## Disaster Recovery

### Recovery Objectives
- **Critical Services (P0):** RTO 1 hour, RPO 24 hours
- **Core Services (P1):** RTO 4 hours, RPO 24 hours
- **Standard Apps (P2):** RTO 24 hours, RPO 7 days

### Backup Strategy (3-2-1 Rule)
1. **Production:** VMs running on Ceph/LVM
2. **Local Backup:** Proxmox Backup Server (daily)
3. **Secondary Backup:** TrueNAS NFS (weekly)
4. **Offsite Backup:** Remote rsync (weekly)

### DR Testing
- **Frequency:** Quarterly
- **Last Test:** November 1, 2025
- **Next Test:** February 1, 2026
- **Scenarios:** Service restoration, node failure, complete rebuild

## VM Template System

### Cloud-Init Templates
- **Base Image:** Ubuntu 22.04 LTS
- **Features:** QEMU guest agent, automatic disk expansion, SSH key injection
- **Security:** Hardened with fail2ban, UFW, automatic updates
- **Customization:** Cloud-init for per-VM configuration

### Template Creation
```bash
./assets/proxmox/vm-templates/create-ubuntu-template.sh
```

Creates production-ready VM template (ID 9000) with:
- UEFI boot, TPM 2.0, virtio drivers
- Cloud-init integration
- Security hardening applied
- QEMU guest agent pre-installed

## Project Artifacts

### Proxmox Configuration
- [`cluster.conf`](assets/proxmox/cluster.conf) - 3-node cluster with HA
- [`storage.cfg`](assets/proxmox/storage.cfg) - Multi-tier storage configuration
- [`network-interfaces`](assets/proxmox/network-interfaces) - VLAN-aware networking with bonding
- [`backup-config.json`](assets/proxmox/backup-config.json) - Comprehensive backup strategy
- [`vm-templates/`](assets/proxmox/vm-templates/) - Automated template creation

### Core Services Configuration
- [`pihole/`](assets/services/pihole/) - DNS server with custom records
- [`freeipa/`](assets/services/freeipa/) - Identity management and RADIUS
- [`ntp/`](assets/services/ntp/) - Time synchronization server
- [`nginx/`](assets/services/nginx/) - Reverse proxy and SSL termination
- [`rsyslog/`](assets/services/rsyslog/) - Centralized logging

### Automation
- [`ansible/playbooks/`](assets/automation/ansible/playbooks/) - 5 playbooks for infrastructure management
- [`terraform/`](assets/automation/terraform/) - IaC for VM provisioning
- [`scripts/`](assets/automation/scripts/) - Operational automation scripts

### Disaster Recovery
- [`disaster-recovery-plan.md`](assets/recovery/disaster-recovery-plan.md) - Comprehensive DR plan with RTO/RPO
- [`recovery-procedures/`](assets/recovery/recovery-procedures/) - Step-by-step recovery guides

## Skills Demonstrated

### Virtualization
- Proxmox VE cluster deployment and management
- High availability configuration
- Live VM migration
- Resource allocation and optimization
- Virtual networking (VLANs, bridges, bonding)

### Storage Management
- Ceph distributed storage configuration
- ZFS administration
- Multi-tier storage strategy
- NFS and iSCSI configuration
- Storage performance tuning

### Automation & IaC
- Ansible playbook development
- Terraform resource provisioning
- Bash scripting for operations
- CI/CD principles
- Configuration management

### Core Services
- LDAP/Kerberos (FreeIPA)
- DNS server administration (Pi-hole)
- Reverse proxy configuration (Nginx)
- Centralized logging (Rsyslog)
- Time synchronization (NTP)

### Disaster Recovery
- DR planning and documentation
- Backup strategy design (3-2-1 rule)
- RTO/RPO definition
- Recovery procedure development
- DR testing and validation

### Security
- Certificate management
- Access control
- Network segmentation
- Security hardening
- Vulnerability management

## Deployment Guide

### Prerequisites
1. 3 physical servers or capable hardware
2. Network infrastructure configured (PRJ-HOME-001)
3. Proxmox VE 8.x installed on all nodes
4. TrueNAS system available for storage

### Initial Cluster Setup
1. Install Proxmox VE on all three nodes
2. Configure networking per `network-interfaces`
3. Create cluster: `pvecm create homelab-cluster`
4. Join nodes: `pvecm add 192.168.40.10`
5. Configure storage per `storage.cfg`

### Core Services Deployment
1. Create VM template: `./vm-templates/create-ubuntu-template.sh`
2. Deploy VMs with Terraform: `terraform apply`
3. Configure services with Ansible: `ansible-playbook playbooks/deploy-services.yml`
4. Verify services: `./scripts/health-check.sh`

### Backup Configuration
1. Deploy Proxmox Backup Server
2. Configure backup jobs per `backup-config.json`
3. Test backup and restore procedures
4. Set up offsite backup sync

## Operational Procedures

### Daily Operations
- Monitor cluster health via web interface
- Review backup completion reports
- Check service availability
- Review centralized logs

### Weekly Maintenance
- Security updates: `ansible-playbook maintenance-updates.yml`
- Backup verification: `./scripts/backup-verify.sh`
- Storage capacity check
- Log review and cleanup

### Monthly Maintenance
- Full security scan: `./scripts/security-scan.sh`
- VM snapshot cleanup
- Documentation updates
- Capacity planning review

### Quarterly Maintenance
- DR testing and validation
- Full cluster maintenance window
- Major version updates
- Security audit

## Monitoring Integration

### Metrics Collection
- Proxmox built-in metrics
- Custom Prometheus exporters
- Service health checks
- Storage utilization

### Alerting
- Email notifications for failures
- Prometheus Alertmanager integration
- Service uptime monitoring
- Backup failure alerts

## Future Enhancements

- [ ] Expand to 5-node cluster for better fault tolerance
- [ ] Implement S3-compatible backup target
- [ ] Deploy Kubernetes cluster on Proxmox
- [ ] Add GPU passthrough for ML workloads
- [ ] Implement automated security scanning
- [ ] Deploy ELK stack for advanced log analysis

## References

- [Proxmox VE Documentation](https://pve.proxmox.com/wiki/)
- [Ceph Documentation](https://docs.ceph.com/)
- [Ansible Documentation](https://docs.ansible.com/)
- [Terraform Proxmox Provider](https://registry.terraform.io/providers/Telmate/proxmox/)

---

**Project Completed:** November 5, 2025  
**Last Updated:** November 5, 2025  
**Maintainer:** Samuel Jackson<|MERGE_RESOLUTION|>--- conflicted
+++ resolved
@@ -1,6 +1,3 @@
-<<<<<<< HEAD
-# PRJ-HOME-002: Virtualization Platform with Proxmox and Core Services
-=======
 # Virtualization & Core Services
 
 **Status:** 🟢 Done
@@ -24,7 +21,6 @@
 ---
 *Placeholder — Documentation pending*
 # PRJ-HOME-002: Virtualization & Core Services
->>>>>>> 542a4908
 
 **Status:** ✅ Completed  
 **Category:** Homelab & Virtualization  
