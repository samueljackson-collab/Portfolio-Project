--- conflicted
+++ resolved
@@ -1,30 +1,11 @@
-<<<<<<< HEAD
-# Commercial E-commerce & Booking Systems — Assets
-
-**Status:** 🔄 Recovery (Phase 1 artifacts published)
-=======
 # PRJ-WEB-001 Assets (Commercial E-commerce & Booking Systems)
 
 **Status:** 🔄 Recovery — sanitized artifacts published for review.
->>>>>>> aa8578c9
 
 ## Description
 Supporting materials for the recovery of legacy e-commerce and booking systems. All content is sanitized and client-agnostic.
 
 ## Links
-<<<<<<< HEAD
-- [Project README](../README.md)
-- [Recovery Timeline](../RECOVERY_TIMELINE.md)
-- [Backup Catalog](./docs/recovery-backup-catalog.md)
-- [Schema & ERD](./docs/schema-and-erd.md)
-- [Runbooks](./docs/runbooks)
-- [Case Studies](./docs/case-studies)
-- [Lessons & Anonymization](./docs/lessons-and-anonymization.md)
-- [Sanitized Code](./code)
-- [Screenshots](./screenshots)
-
-## Directory Guide
-=======
 
 - [Parent Documentation](../README.md)
 
@@ -50,31 +31,9 @@
 **Note:** This project is in recovery mode. Assets will be added as they are recovered and sanitized.
 
 ## What Goes Here
->>>>>>> aa8578c9
 
 ## Contents
 ### 💻 code/
-<<<<<<< HEAD
-Sanitized examples only:
-- **sql/** — bulk import/upsert scripts (e.g., `catalog_price_update.sql`).
-- **php/** — plugin excerpts and booking helpers (e.g., `booking_availability_example.php`).
-- **scripts/** — auxiliary utilities (add future backup/check scripts here).
-
-### 📊 docs/
-- **recovery-backup-catalog.md** — backup inventory and verification steps.
-- **schema-and-erd.md** — ERD diagram and data workflows.
-- **runbooks/** — deployment and content operations runbooks.
-- **case-studies/** — narratives (e.g., catalog recovery).
-- **lessons-and-anonymization.md** — lessons learned and publication checklist.
-
-### 📷 screenshots/
-Sanitized image index and guidelines for preparing blurred/redacted assets.
-
-## Security & Privacy Reminder
-- Remove ALL client identifiers before adding files.
-- Use synthetic data; never commit raw backups or credentials.
-- Run the anonymization checklist before pushing updates.
-=======
 Sanitized excerpts demonstrating catalog safety controls and booking logic.
 - SQL: [catalog_backup_catalog.sql](code/sql/catalog_backup_catalog.sql) (hash-tracked backup workflow), [catalog_import_validation.sql](code/sql/catalog_import_validation.sql) (pre-flight validation gate).
 - PHP: [booking_rate_calculator.php](code/php/booking_rate_calculator.php) (normalized pricing calculator excerpt).
@@ -92,5 +51,4 @@
 ## Security & Privacy
 - All examples use placeholder SKUs, domains, and promo codes.
 - Backups referenced are sanitized and hash-documented before analysis.
-- Follow anonymization checklist in [RECOVERY.md](../RECOVERY.md#anonymization-checklist) before adding new assets.
->>>>>>> aa8578c9
+- Follow anonymization checklist in [RECOVERY.md](../RECOVERY.md#anonymization-checklist) before adding new assets.