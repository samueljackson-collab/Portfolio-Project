auth_enabled: false

server:
  http_listen_port: 3100
  grpc_listen_port: 9096

<<<<<<< HEAD
ingester:
  lifecycler:
    ring:
      kvstore:
        store: memberlist

schema_config:
  configs:
    - from: 1970-01-01
      store: boltdb-shipper
      object_store: filesystem
      schema: v12
=======
common:
  path_prefix: /loki
  storage:
    filesystem:
      chunks_directory: /loki/chunks
      rules_directory: /loki/rules
  replication_factor: 1
  ring:
    instance_addr: 127.0.0.1
    kvstore:
      store: inmemory

schema_config:
  configs:
    - from: 2023-01-01
      store: boltdb-shipper
      object_store: filesystem
      schema: v11
>>>>>>> c695c2b8
      index:
        prefix: index_
        period: 24h

storage_config:
  boltdb_shipper:
    active_index_directory: /loki/boltdb-shipper-active
    cache_location: /loki/boltdb-shipper-cache
    cache_ttl: 24h
    shared_store: filesystem
  filesystem:
    directory: /loki/chunks

compactor:
  working_directory: /loki/boltdb-shipper-compactor
  shared_store: filesystem

limits_config:
  retention_period: 30d
  reject_old_samples: true
  reject_old_samples_max_age: 168h
  ingestion_rate_mb: 16
  ingestion_burst_size_mb: 24
  max_query_series: 100000
  max_query_parallelism: 32

<<<<<<< HEAD
ruler:
  alertmanager:
    url: http://alertmanager:9093

# Sanitized example: filesystem paths and endpoints are portfolio-safe defaults.
=======
chunk_store_config:
  max_look_back_period: 30d

ruler:
  storage:
    type: local
    local:
      directory: /loki/rules
  rule_path: /loki/rules-temp
  alertmanager_url: http://alertmanager:9093
  ring:
    kvstore:
      store: inmemory
  enable_api: true
>>>>>>> c695c2b8
<|MERGE_RESOLUTION|>--- conflicted
+++ resolved
@@ -4,20 +4,6 @@
   http_listen_port: 3100
   grpc_listen_port: 9096
 
-<<<<<<< HEAD
-ingester:
-  lifecycler:
-    ring:
-      kvstore:
-        store: memberlist
-
-schema_config:
-  configs:
-    - from: 1970-01-01
-      store: boltdb-shipper
-      object_store: filesystem
-      schema: v12
-=======
 common:
   path_prefix: /loki
   storage:
@@ -36,7 +22,6 @@
       store: boltdb-shipper
       object_store: filesystem
       schema: v11
->>>>>>> c695c2b8
       index:
         prefix: index_
         period: 24h
@@ -63,13 +48,6 @@
   max_query_series: 100000
   max_query_parallelism: 32
 
-<<<<<<< HEAD
-ruler:
-  alertmanager:
-    url: http://alertmanager:9093
-
-# Sanitized example: filesystem paths and endpoints are portfolio-safe defaults.
-=======
 chunk_store_config:
   max_look_back_period: 30d
 
@@ -83,5 +61,4 @@
   ring:
     kvstore:
       store: inmemory
-  enable_api: true
->>>>>>> c695c2b8
+  enable_api: true