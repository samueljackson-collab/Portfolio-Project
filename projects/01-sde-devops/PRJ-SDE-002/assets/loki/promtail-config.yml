server:
  http_listen_port: 9080
  grpc_listen_port: 0

positions:
  filename: /tmp/positions.yaml

clients:
  - url: http://loki:3100/loki/api/v1/push
<<<<<<< HEAD
    tenant_id: portfolio-demo
    external_labels:
      project: PRJ-SDE-002
      environment: demo
=======
>>>>>>> c695c2b8

scrape_configs:
  # System logs
  - job_name: system
    static_configs:
      - targets: [localhost]
        labels:
          job: varlogs
          host: homelab-host
          __path__: /var/log/*log
    pipeline_stages:
      - drop:
          expression: "(?i)password|token"
          source: message

  # Docker container logs
  - job_name: containers
    docker_sd_configs:
      - host: unix:///var/run/docker.sock
        refresh_interval: 5s
    relabel_configs:
      - source_labels: ['__meta_docker_container_name']
        regex: '/(.*)'
        target_label: 'container'
      - source_labels: ['__meta_docker_container_log_stream']
        target_label: 'stream'

  # Application-specific logs
  - job_name: homeassistant
    static_configs:
      - targets: [localhost]
        labels:
          job: homeassistant
          __path__: /opt/homeassistant/home-assistant.log

  - job_name: nginx
    static_configs:
      - targets: [localhost]
        labels:
<<<<<<< HEAD
          job: docker
          __path__: /var/lib/docker/containers/*/*.log
    pipeline_stages:
      - json:
          expressions:
            output: log
            stream: stream
            time: time
      - timestamp:
          source: time
          format: RFC3339Nano
      - output:
          source: output

# Sanitized example: endpoints and tenant IDs are placeholders for portfolio evidence.
=======
          job: nginx-access
          __path__: /var/log/nginx/access.log
      - targets:
          - localhost
        labels:
          job: nginx-error
          __path__: /var/log/nginx/error.log
>>>>>>> c695c2b8
<|MERGE_RESOLUTION|>--- conflicted
+++ resolved
@@ -7,13 +7,6 @@
 
 clients:
   - url: http://loki:3100/loki/api/v1/push
-<<<<<<< HEAD
-    tenant_id: portfolio-demo
-    external_labels:
-      project: PRJ-SDE-002
-      environment: demo
-=======
->>>>>>> c695c2b8
 
 scrape_configs:
   # System logs
@@ -53,28 +46,10 @@
     static_configs:
       - targets: [localhost]
         labels:
-<<<<<<< HEAD
-          job: docker
-          __path__: /var/lib/docker/containers/*/*.log
-    pipeline_stages:
-      - json:
-          expressions:
-            output: log
-            stream: stream
-            time: time
-      - timestamp:
-          source: time
-          format: RFC3339Nano
-      - output:
-          source: output
-
-# Sanitized example: endpoints and tenant IDs are placeholders for portfolio evidence.
-=======
           job: nginx-access
           __path__: /var/log/nginx/access.log
       - targets:
           - localhost
         labels:
           job: nginx-error
-          __path__: /var/log/nginx/error.log
->>>>>>> c695c2b8
+          __path__: /var/log/nginx/error.log