--- conflicted
+++ resolved
@@ -1,30 +1,3 @@
-<<<<<<< HEAD
-# PRJ-SDE-002 Assets
-
-Sanitized evidence for the observability and backup stack. Use these exports, configs, and screenshots to reproduce or review the deployment without exposing private infrastructure.
-
-## Contents
-- `grafana/dashboards/` — exportable JSON for infrastructure, application, and alert/backup views.
-- `configs/` — Prometheus config, recording rules, and demo alerts; add your own secrets separately.
-- `alertmanager/alertmanager.yml` — notification routing template with environment variable placeholders.
-- `loki/` — Loki and Promtail configs with scrubbed endpoints and label sets.
-- `pbs/` — PBS job manifest, retention report, and restore checklist.
-- `docs/` — monitoring philosophy (USE/RED), dashboard rationale, backups, and lessons learned.
-- `runbooks/` — operational playbooks plus an alert index tying alerts to actions.
-- `screenshots/` — (not included in repo) local-only visuals of Grafana dashboards and PBS retention status.
-
-## Usage & Sanitization
-- Replace `${VAR}` placeholders with real secrets at deploy time.
-- Hostnames, IPs, and datastore IDs are intentionally generic (e.g., `demo-vm-01`, `loki:3100`).
-- Screenshots (when captured locally) and JSON exports contain no production identifiers.
-
-## Screenshot Capture (Local Only)
-Binary image assets are intentionally excluded from this repo to keep PRs text-only and review-friendly. If you need screenshots, capture them locally and store outside the repo or in a separate artifact bundle.
-
-## Helpful Links
-- Project overview: [`../README.md`](../README.md)
-- Quick start for contributions: [`../../../../QUICK_START_GUIDE.md`](../../../../QUICK_START_GUIDE.md)
-=======
 # Observability & Backups Stack Assets
 
 **Status:** 🟢 Complete (sanitized for sharing)
@@ -101,5 +74,4 @@
 ## References
 - [Project Overview](../README.md)
 - [QUICK_START_GUIDE.md](../../../../QUICK_START_GUIDE.md) for upload instructions.
-- [SCREENSHOT_GUIDE.md](../../../../SCREENSHOT_GUIDE.md) for evidence hygiene.
->>>>>>> c695c2b8
+- [SCREENSHOT_GUIDE.md](../../../../SCREENSHOT_GUIDE.md) for evidence hygiene.