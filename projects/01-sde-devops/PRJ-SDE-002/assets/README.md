<<<<<<< HEAD
# Observability & Backups Stack Assets

**Status:** 🟢 Complete (sanitized for sharing)

## Overview
Evidence and configurations for PRJ-SDE-002, covering Prometheus, Alertmanager, Grafana, Loki/Promtail, and Proxmox Backup Server (PBS). All hostnames, IPs, and secrets are placeholders.

## Documentation
- [Monitoring & Observability Philosophy](./docs/monitoring-observability.md) — USE/RED approach, alert/runbook wiring, backup strategy, lessons learned.
- [Project README](../README.md) — Parent project context.

## Dashboards (Grafana JSON)
- Infrastructure USE view: [`grafana/dashboards/infrastructure-overview.json`](./grafana/dashboards/infrastructure-overview.json)
- Application RED view: [`grafana/dashboards/application-metrics.json`](./grafana/dashboards/application-metrics.json)
- Backup/PBS health: [`grafana/dashboards/backup-health.json`](./grafana/dashboards/backup-health.json)

## Configurations
- Prometheus: [`configs/prometheus.yml`](./configs/prometheus.yml) and alert rules [`configs/alert-rules.yml`](./configs/alert-rules.yml), [`configs/alerts/demo-alerts.yml`](./configs/alerts/demo-alerts.yml)
- Alertmanager: [`alertmanager/alertmanager.yml`](./alertmanager/alertmanager.yml) (use `.env.example` for secrets)
- Loki/Promtail: [`loki/loki-config.yml`](./loki/loki-config.yml), [`loki/promtail-config.yml`](./loki/promtail-config.yml)

## Backups (PBS)
- Job definitions: [`pbs/pbs-jobs.yaml`](./pbs/pbs-jobs.yaml)
- Retention policy: [`pbs/pbs-retention-policy.yaml`](./pbs/pbs-retention-policy.yaml)
- Verification report & lessons: [`pbs/pbs-report.md`](./pbs/pbs-report.md)
- Verification script: [`scripts/verify-pbs-backups.sh`](./scripts/verify-pbs-backups.sh)

## Runbooks
- Core operations: [`runbooks/OPERATIONAL_RUNBOOK.md`](./runbooks/OPERATIONAL_RUNBOOK.md)
- Incident management: [`runbooks/PRODUCTION_RUNBOOKS_INCIDENT_RESPONSE.md`](./runbooks/PRODUCTION_RUNBOOKS_INCIDENT_RESPONSE.md)
- Backup alerts: [`runbooks/ALERTING_BACKUP_FAILURE.md`](./runbooks/ALERTING_BACKUP_FAILURE.md)

## Evidence / Screenshots
Binary screenshots are intentionally omitted because the PR channel cannot transport binaries. To generate sanitized captures:
- Import the Grafana JSON dashboards above into a lab Grafana instance.
- Point them at demo datasources with placeholder hosts (e.g., `demo-api`, `pbs.example.internal`).
- Export/share sanitized PNGs into [`./screenshots/`](./screenshots/) following [`screenshots/README.md`](./screenshots/README.md).

## Sanitization Checklist
- ✅ Dummy hostnames/URLs (`demo-api`, `pbs.example.internal`)
- ✅ Secrets referenced via env vars/templates only
- ✅ Screenshots redact tenant data and use demo labels
- ✅ README links updated to all new artifacts

## Quick Import Notes
- Import dashboards via Grafana **Dashboard → Import → Upload JSON** and map to your Prometheus/Loki datasources.
- Apply Prometheus/Alertmanager/Loki configs to your environment after replacing placeholders and loading secrets from `.env` or a secret manager.
- Sync PBS YAML into your Proxmox Backup Server, validate retention with a dry-run prune, and schedule verification using `verify-pbs-backups.sh`.
=======
# PRJ-SDE-002 Assets

Supporting materials for the Observability & Backups Stack. Dashboards, configs, backups, and runbooks are sanitized: secrets removed, hostnames/IPs replaced with placeholders, and screenshots captured with demo data.

## Contents
- **docs/** — [Monitoring philosophy](./docs/monitoring-philosophy.md) (USE/RED), dashboard rationale, alert mapping, backups approach, and lessons learned.
- **runbooks/** — [Alert responses](./runbooks/ALERT_RESPONSES.md) and [operational playbook](./runbooks/OPERATIONAL_RUNBOOK.md) for triage and recovery.
- **grafana/dashboards/** — JSON exports for Infrastructure Overview, Application Metrics, Alert Operations, and PBS Backups.
- **screenshots/** — Placeholder folder for dashboard evidence; binaries are excluded from the repo to keep PRs lintable.
- **configs/** — Prometheus, Alertmanager, Loki, and Promtail example configs (placeholders for endpoints/webhooks).
- **backups/** — PBS job plan and retention report summarizing backup posture.
- **scripts/** — Helpers such as `verify-pbs-backups.sh` for sandbox restore checks.
- **diagrams/** — Architecture diagrams for topology context.
- **logs/**, **prometheus/**, **loki/** — Sample exports and placeholders for evidence organization.

## Usage
1. Import the dashboard JSON files into Grafana via **Dashboards → Import**.
2. Drop the configs into your lab for testing; replace placeholder endpoints, webhooks, and emails.
3. Follow `ALERT_RESPONSES.md` for first-response steps and escalation paths.
4. Confirm PBS schedules with `backups/pbs-job-plan.yaml` and review `pbs-retention-report.md` before enabling jobs.
5. Run `scripts/verify-pbs-backups.sh` after snapshot completion to validate integrity.

## Sanitization Checklist
- Webhooks/emails use example values; tokens and passwords removed.
- IPs and hostnames use non-routable or generic placeholders.
- Screenshots generated with demo data and no tenant identifiers (store outside the repo when creating new captures).
- Backup exports omit datastore credentials; only schedules and retention values are shown.

## References
- [Project Overview](../README.md)
- [QUICK_START_GUIDE.md](../../../../QUICK_START_GUIDE.md) for upload instructions.
- [SCREENSHOT_GUIDE.md](../../../../SCREENSHOT_GUIDE.md) for evidence hygiene.
>>>>>>> 06620622
<|MERGE_RESOLUTION|>--- conflicted
+++ resolved
@@ -1,4 +1,3 @@
-<<<<<<< HEAD
 # Observability & Backups Stack Assets
 
 **Status:** 🟢 Complete (sanitized for sharing)
@@ -47,7 +46,6 @@
 - Import dashboards via Grafana **Dashboard → Import → Upload JSON** and map to your Prometheus/Loki datasources.
 - Apply Prometheus/Alertmanager/Loki configs to your environment after replacing placeholders and loading secrets from `.env` or a secret manager.
 - Sync PBS YAML into your Proxmox Backup Server, validate retention with a dry-run prune, and schedule verification using `verify-pbs-backups.sh`.
-=======
 # PRJ-SDE-002 Assets
 
 Supporting materials for the Observability & Backups Stack. Dashboards, configs, backups, and runbooks are sanitized: secrets removed, hostnames/IPs replaced with placeholders, and screenshots captured with demo data.
@@ -79,5 +77,4 @@
 ## References
 - [Project Overview](../README.md)
 - [QUICK_START_GUIDE.md](../../../../QUICK_START_GUIDE.md) for upload instructions.
-- [SCREENSHOT_GUIDE.md](../../../../SCREENSHOT_GUIDE.md) for evidence hygiene.
->>>>>>> 06620622
+- [SCREENSHOT_GUIDE.md](../../../../SCREENSHOT_GUIDE.md) for evidence hygiene.