# Alertmanager Configuration - Sanitized Example for PRJ-SDE-002
# Replace environment variables before deployment.

global:
  resolve_timeout: 5m
<<<<<<< HEAD
  smtp_smarthost: 'smtp.example.internal:587'
  smtp_from: 'alerts@example.internal'
  smtp_auth_username: '${ALERTMANAGER_SMTP_USERNAME}'
=======
  # Email configuration (example - replace with actual SMTP settings)
  smtp_smarthost: 'smtp.gmail.com:587'
  smtp_from: 'alerts@homelab.local'
  smtp_auth_username: 'alerts@homelab.local'
>>>>>>> c695c2b8
  smtp_auth_password: '${ALERTMANAGER_SMTP_PASSWORD}'
  smtp_require_tls: true
  slack_api_url: '${ALERTMANAGER_SLACK_WEBHOOK_URL}'

# Templates for custom notification formatting
templates:
  - '/etc/alertmanager/templates/*.tmpl'

# Route tree for alert distribution
route:
  group_by: ['alertname', 'cluster', 'service']
  group_wait: 15s
  group_interval: 10s
<<<<<<< HEAD
  repeat_interval: 6h
  receiver: 'critical-all'
  routes:
    - matchers: ['severity="critical"']
      receiver: 'critical-all'
    - matchers: ['severity="warning"']
      receiver: 'warning-slack'
    - matchers: ['category="backup"']
      receiver: 'backup-team'
=======
  repeat_interval: 12h
  receiver: 'default'
  
  routes:
    # Critical alerts - immediate notification
    - match:
        severity: critical
      receiver: 'critical-alerts'
      continue: false
      group_wait: 0s
      repeat_interval: 5m

    # Infrastructure alerts
    - match:
        category: infrastructure
      receiver: 'infrastructure-team'
      continue: true
      
    # Application alerts
    - match:
        category: application
      receiver: 'application-team'
      continue: true

    # Security alerts
    - match:
        category: security
      receiver: 'security-team'
      continue: false
>>>>>>> c695c2b8

# Inhibition rules - suppress certain alerts when others are firing
inhibit_rules:
  # Suppress warning alerts if critical alert is firing for same service
  - source_match:
      severity: 'critical'
    target_match:
      severity: 'warning'
    equal: ['alertname', 'instance', 'service']

  # Suppress all alerts if instance is down
  - source_match:
      alertname: 'NodeExporterDown'
    target_match_re:
      alertname: '.*'
    equal: ['instance']

# Receiver configurations
receivers:
  # Default receiver (fallback)
  - name: 'default'
    email_configs:
      - to: 'oncall@example.internal'
        headers:
<<<<<<< HEAD
          Subject: '🚨 CRITICAL: {{ .GroupLabels.alertname }} - {{ .GroupLabels.instance }}'
        html: |-
          <h3>Critical Alert</h3>
=======
          subject: '[Homelab Alert] {{ .GroupLabels.alertname }}'
        html: |
          <h2>Critical Alert Firing</h2>
>>>>>>> c695c2b8
          <p><strong>Alert:</strong> {{ .GroupLabels.alertname }}</p>
          <p><strong>Instance:</strong> {{ .GroupLabels.instance }}</p>
          <p><strong>Description:</strong> {{ range .Alerts }}{{ .Annotations.description }}{{ end }}</p>
          <p><strong>Runbook:</strong> {{ range .Alerts }}{{ .Annotations.runbook_url }}{{ end }}</p>
    slack_configs:
      - channel: '#portfolio-alerts'
        title: '🚨 Critical Alert'
        text: |-
          *Alert:* {{ .GroupLabels.alertname }}\n*Instance:* {{ .GroupLabels.instance }}\n*Runbook:* {{ range .Alerts }}{{ .Annotations.runbook_url }}{{ end }}
        color: 'danger'

<<<<<<< HEAD
  - name: 'warning-slack'
    slack_configs:
      - channel: '#portfolio-monitoring'
        title: '⚠️ Warning Alert'
        text: |-
          *Alert:* {{ .GroupLabels.alertname }}\n*Instance:* {{ .GroupLabels.instance }}\n*Details:* {{ range .Alerts }}{{ .Annotations.description }}{{ end }}
        color: 'warning'
=======
  # Critical alerts - multiple notification channels
  - name: 'critical-alerts'
    email_configs:
      - to: 'admin@homelab.local'
        headers:
          subject: '[CRITICAL] {{ .GroupLabels.alertname }}'
        send_resolved: true
    # Uncomment and configure for other notification methods:
    # slack_configs:
    #   - api_url: 'https://hooks.slack.com/services/YOUR/SLACK/WEBHOOK'
    #     channel: '#alerts-critical'
    #     title: 'Critical Alert: {{ .GroupLabels.alertname }}'
    #     text: '{{ .CommonAnnotations.description }}'
    # pagerduty_configs:
    #   - service_key: 'YOUR_PAGERDUTY_SERVICE_KEY'
>>>>>>> c695c2b8

  # Infrastructure team alerts
  - name: 'infrastructure-team'
    email_configs:
<<<<<<< HEAD
      - to: 'backup-team@example.internal'
        headers:
          Subject: '💾 Backup Alert: {{ .GroupLabels.alertname }}'
        html: |-
          <p>Backup-related alert firing.</p>
          <p>{{ range .Alerts }}{{ .Annotations.description }}{{ end }}</p>

inhibit_rules:
  - source_matchers: ['severity="critical"']
    target_matchers: ['severity="warning"']
    equal: ['alertname', 'instance']
  - source_matchers: ['alertname="HostDown"']
    target_matchers: ['alertname=~"HighCPUUsage|HighMemoryUsage|DiskSpaceWarning"']
    equal: ['instance']

# Sanitized placeholders only; configure real URLs and secrets via environment variables.
=======
      - to: 'infra@homelab.local'
        headers:
          subject: '[Infrastructure] {{ .GroupLabels.alertname }}'

  # Application team alerts
  - name: 'application-team'
    email_configs:
      - to: 'apps@homelab.local'
        headers:
          subject: '[Application] {{ .GroupLabels.alertname }}'

  # Security team alerts
  - name: 'security-team'
    email_configs:
      - to: 'security@homelab.local'
        headers:
          subject: '[SECURITY] {{ .GroupLabels.alertname }}'
        send_resolved: true
>>>>>>> c695c2b8
<|MERGE_RESOLUTION|>--- conflicted
+++ resolved
@@ -3,16 +3,10 @@
 
 global:
   resolve_timeout: 5m
-<<<<<<< HEAD
-  smtp_smarthost: 'smtp.example.internal:587'
-  smtp_from: 'alerts@example.internal'
-  smtp_auth_username: '${ALERTMANAGER_SMTP_USERNAME}'
-=======
   # Email configuration (example - replace with actual SMTP settings)
   smtp_smarthost: 'smtp.gmail.com:587'
   smtp_from: 'alerts@homelab.local'
   smtp_auth_username: 'alerts@homelab.local'
->>>>>>> c695c2b8
   smtp_auth_password: '${ALERTMANAGER_SMTP_PASSWORD}'
   smtp_require_tls: true
   slack_api_url: '${ALERTMANAGER_SLACK_WEBHOOK_URL}'
@@ -26,17 +20,6 @@
   group_by: ['alertname', 'cluster', 'service']
   group_wait: 15s
   group_interval: 10s
-<<<<<<< HEAD
-  repeat_interval: 6h
-  receiver: 'critical-all'
-  routes:
-    - matchers: ['severity="critical"']
-      receiver: 'critical-all'
-    - matchers: ['severity="warning"']
-      receiver: 'warning-slack'
-    - matchers: ['category="backup"']
-      receiver: 'backup-team'
-=======
   repeat_interval: 12h
   receiver: 'default'
   
@@ -66,7 +49,6 @@
         category: security
       receiver: 'security-team'
       continue: false
->>>>>>> c695c2b8
 
 # Inhibition rules - suppress certain alerts when others are firing
 inhibit_rules:
@@ -91,15 +73,9 @@
     email_configs:
       - to: 'oncall@example.internal'
         headers:
-<<<<<<< HEAD
-          Subject: '🚨 CRITICAL: {{ .GroupLabels.alertname }} - {{ .GroupLabels.instance }}'
-        html: |-
-          <h3>Critical Alert</h3>
-=======
           subject: '[Homelab Alert] {{ .GroupLabels.alertname }}'
         html: |
           <h2>Critical Alert Firing</h2>
->>>>>>> c695c2b8
           <p><strong>Alert:</strong> {{ .GroupLabels.alertname }}</p>
           <p><strong>Instance:</strong> {{ .GroupLabels.instance }}</p>
           <p><strong>Description:</strong> {{ range .Alerts }}{{ .Annotations.description }}{{ end }}</p>
@@ -111,15 +87,6 @@
           *Alert:* {{ .GroupLabels.alertname }}\n*Instance:* {{ .GroupLabels.instance }}\n*Runbook:* {{ range .Alerts }}{{ .Annotations.runbook_url }}{{ end }}
         color: 'danger'
 
-<<<<<<< HEAD
-  - name: 'warning-slack'
-    slack_configs:
-      - channel: '#portfolio-monitoring'
-        title: '⚠️ Warning Alert'
-        text: |-
-          *Alert:* {{ .GroupLabels.alertname }}\n*Instance:* {{ .GroupLabels.instance }}\n*Details:* {{ range .Alerts }}{{ .Annotations.description }}{{ end }}
-        color: 'warning'
-=======
   # Critical alerts - multiple notification channels
   - name: 'critical-alerts'
     email_configs:
@@ -135,29 +102,10 @@
     #     text: '{{ .CommonAnnotations.description }}'
     # pagerduty_configs:
     #   - service_key: 'YOUR_PAGERDUTY_SERVICE_KEY'
->>>>>>> c695c2b8
 
   # Infrastructure team alerts
   - name: 'infrastructure-team'
     email_configs:
-<<<<<<< HEAD
-      - to: 'backup-team@example.internal'
-        headers:
-          Subject: '💾 Backup Alert: {{ .GroupLabels.alertname }}'
-        html: |-
-          <p>Backup-related alert firing.</p>
-          <p>{{ range .Alerts }}{{ .Annotations.description }}{{ end }}</p>
-
-inhibit_rules:
-  - source_matchers: ['severity="critical"']
-    target_matchers: ['severity="warning"']
-    equal: ['alertname', 'instance']
-  - source_matchers: ['alertname="HostDown"']
-    target_matchers: ['alertname=~"HighCPUUsage|HighMemoryUsage|DiskSpaceWarning"']
-    equal: ['instance']
-
-# Sanitized placeholders only; configure real URLs and secrets via environment variables.
-=======
       - to: 'infra@homelab.local'
         headers:
           subject: '[Infrastructure] {{ .GroupLabels.alertname }}'
@@ -175,5 +123,4 @@
       - to: 'security@homelab.local'
         headers:
           subject: '[SECURITY] {{ .GroupLabels.alertname }}'
-        send_resolved: true
->>>>>>> c695c2b8
+        send_resolved: true