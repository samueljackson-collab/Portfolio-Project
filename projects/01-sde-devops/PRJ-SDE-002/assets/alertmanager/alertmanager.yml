<<<<<<< HEAD
=======
# Alertmanager Configuration for Homelab Observability Stack
# Project: PRJ-SDE-002 - Observability & Monitoring Implementation
# Location: projects/01-sde-devops/PRJ-SDE-002/assets/alertmanager/alertmanager.yml
#
# IMPORTANT: This is a TEMPLATE file. Before deploying:
# 1. Copy this to alertmanager-production.yml
# 2. Replace {{ VARIABLE }} placeholders with actual values from your .env file
# 3. Use envsubst or similar tool: envsubst < alertmanager.yml > alertmanager-production.yml
# 4. Deploy the production file, NOT this template
# 5. Add alertmanager-production.yml to .gitignore

>>>>>>> 13d7d210
global:
  resolve_timeout: 5m
  # Email configuration (example - replace with actual SMTP settings)
  smtp_smarthost: 'smtp.gmail.com:587'
  smtp_from: 'alerts@homelab.local'
<<<<<<< HEAD
  smtp_auth_username: 'your-email@gmail.com'
  smtp_auth_password: 'your-app-password'
  smtp_require_tls: true
=======
  smtp_auth_username: 'alerts@homelab.local'
  smtp_auth_password: '${ALERTMANAGER_SMTP_PASSWORD}'
  smtp_require_tls: true
  slack_api_url: '${ALERTMANAGER_SLACK_WEBHOOK_URL}'
  pagerduty_url: 'https://events.pagerduty.com/v2/enqueue'
>>>>>>> 13d7d210

# Templates for custom notification formatting
templates:
  - '/etc/alertmanager/templates/*.tmpl'

# Route tree for alert distribution
route:
  group_by: ['alertname', 'cluster', 'service']
  group_wait: 10s
  group_interval: 10s
  repeat_interval: 12h
  receiver: 'default'
  
  routes:
    # Critical alerts - immediate notification
    - match:
        severity: critical
      receiver: 'critical-alerts'
      continue: false
      group_wait: 0s
      repeat_interval: 5m

    # Infrastructure alerts
    - match:
        category: infrastructure
      receiver: 'infrastructure-team'
      continue: true
      
    # Application alerts
    - match:
        category: application
      receiver: 'application-team'
      continue: true

    # Security alerts
    - match:
        category: security
      receiver: 'security-team'
      continue: false

# Inhibition rules - suppress certain alerts when others are firing
inhibit_rules:
  # Suppress warning alerts if critical alert is firing for same service
  - source_match:
      severity: 'critical'
    target_match:
      severity: 'warning'
    equal: ['alertname', 'instance', 'service']

  # Suppress all alerts if instance is down
  - source_match:
      alertname: 'NodeExporterDown'
    target_match_re:
      alertname: '.*'
    equal: ['instance']

# Receiver configurations
receivers:
  # Default receiver (fallback)
  - name: 'default'
    email_configs:
      - to: 'admin@homelab.local'
        headers:
          subject: '[Homelab Alert] {{ .GroupLabels.alertname }}'
        html: |
<<<<<<< HEAD
          <h2>Alert: {{ .GroupLabels.alertname }}</h2>
          <p><strong>Summary:</strong> {{ .CommonAnnotations.summary }}</p>
          <p><strong>Description:</strong> {{ .CommonAnnotations.description }}</p>
=======
          <h2>Critical Alert Firing</h2>
          <p><strong>Alert:</strong> {{ .GroupLabels.alertname }}</p>
          <p><strong>Instance:</strong> {{ .GroupLabels.instance }}</p>
          <p><strong>Description:</strong> {{ range .Alerts }}{{ .Annotations.description }}{{ end }}</p>
          <p><strong>Time:</strong> {{ .Alerts.StartsAt }}</p>
    slack_configs:
      - channel: '#homelab-alerts'
        title: '🚨 CRITICAL Alert'
        text: |
          *Alert:* {{ .GroupLabels.alertname }}
          *Instance:* {{ .GroupLabels.instance }}
          *Description:* {{ range .Alerts }}{{ .Annotations.description }}{{ end }}
          *Runbook:* {{ range .Alerts }}{{ .Annotations.runbook_url }}{{ end }}
        color: 'danger'
    pagerduty_configs:
      - service_key: '${ALERTMANAGER_PAGERDUTY_SERVICE_KEY}'
        description: '{{ .GroupLabels.alertname }} - {{ .GroupLabels.instance }}'
>>>>>>> 13d7d210

  # Critical alerts - multiple notification channels
  - name: 'critical-alerts'
    email_configs:
      - to: 'admin@homelab.local'
        headers:
          subject: '[CRITICAL] {{ .GroupLabels.alertname }}'
        send_resolved: true
    # Uncomment and configure for other notification methods:
    # slack_configs:
    #   - api_url: 'https://hooks.slack.com/services/YOUR/SLACK/WEBHOOK'
    #     channel: '#alerts-critical'
    #     title: 'Critical Alert: {{ .GroupLabels.alertname }}'
    #     text: '{{ .CommonAnnotations.description }}'
    # pagerduty_configs:
    #   - service_key: 'YOUR_PAGERDUTY_SERVICE_KEY'

  # Infrastructure team alerts
  - name: 'infrastructure-team'
    email_configs:
      - to: 'infra@homelab.local'
        headers:
          subject: '[Infrastructure] {{ .GroupLabels.alertname }}'

  # Application team alerts
  - name: 'application-team'
    email_configs:
      - to: 'apps@homelab.local'
        headers:
          subject: '[Application] {{ .GroupLabels.alertname }}'

  # Security team alerts
  - name: 'security-team'
    email_configs:
      - to: 'security@homelab.local'
        headers:
          subject: '[SECURITY] {{ .GroupLabels.alertname }}'
        send_resolved: true<|MERGE_RESOLUTION|>--- conflicted
+++ resolved
@@ -1,5 +1,3 @@
-<<<<<<< HEAD
-=======
 # Alertmanager Configuration for Homelab Observability Stack
 # Project: PRJ-SDE-002 - Observability & Monitoring Implementation
 # Location: projects/01-sde-devops/PRJ-SDE-002/assets/alertmanager/alertmanager.yml
@@ -11,23 +9,16 @@
 # 4. Deploy the production file, NOT this template
 # 5. Add alertmanager-production.yml to .gitignore
 
->>>>>>> 13d7d210
 global:
   resolve_timeout: 5m
   # Email configuration (example - replace with actual SMTP settings)
   smtp_smarthost: 'smtp.gmail.com:587'
   smtp_from: 'alerts@homelab.local'
-<<<<<<< HEAD
-  smtp_auth_username: 'your-email@gmail.com'
-  smtp_auth_password: 'your-app-password'
-  smtp_require_tls: true
-=======
   smtp_auth_username: 'alerts@homelab.local'
   smtp_auth_password: '${ALERTMANAGER_SMTP_PASSWORD}'
   smtp_require_tls: true
   slack_api_url: '${ALERTMANAGER_SLACK_WEBHOOK_URL}'
   pagerduty_url: 'https://events.pagerduty.com/v2/enqueue'
->>>>>>> 13d7d210
 
 # Templates for custom notification formatting
 templates:
@@ -93,11 +84,6 @@
         headers:
           subject: '[Homelab Alert] {{ .GroupLabels.alertname }}'
         html: |
-<<<<<<< HEAD
-          <h2>Alert: {{ .GroupLabels.alertname }}</h2>
-          <p><strong>Summary:</strong> {{ .CommonAnnotations.summary }}</p>
-          <p><strong>Description:</strong> {{ .CommonAnnotations.description }}</p>
-=======
           <h2>Critical Alert Firing</h2>
           <p><strong>Alert:</strong> {{ .GroupLabels.alertname }}</p>
           <p><strong>Instance:</strong> {{ .GroupLabels.instance }}</p>
@@ -115,7 +101,6 @@
     pagerduty_configs:
       - service_key: '${ALERTMANAGER_PAGERDUTY_SERVICE_KEY}'
         description: '{{ .GroupLabels.alertname }} - {{ .GroupLabels.instance }}'
->>>>>>> 13d7d210
 
   # Critical alerts - multiple notification channels
   - name: 'critical-alerts'
