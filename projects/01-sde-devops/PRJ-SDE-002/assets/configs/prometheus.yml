<<<<<<< HEAD
# Prometheus Configuration - Portfolio Demo Stack (Sanitized)
# Collects metrics from demo services for PRJ-SDE-002
=======
# Prometheus Configuration - PRJ-SDE-002 Demo Stack
# Sanitized: hostnames/IPs replaced with placeholders, webhooks removed
>>>>>>> c695c2b8

global:
  scrape_interval: 15s
  evaluation_interval: 30s
  external_labels:
    cluster: 'portfolio-demo'
    environment: 'lab'

rule_files:
  - '/etc/prometheus/alerts/*.yml'
  - '/etc/prometheus/recording_rules.yml'

alerting:
  alertmanagers:
    - static_configs:
        - targets: ['alertmanager:9093']

scrape_configs:
  - job_name: 'prometheus'
    static_configs:
      - targets: ['localhost:9090']
        labels:
          service: 'prometheus'
          project: 'PRJ-SDE-002'

  - job_name: 'node-exporter'
    static_configs:
      - targets: ['edge-node-01:9100', 'edge-node-02:9100']
        labels:
          service: 'node-exporter'
          project: 'PRJ-SDE-002'

  - job_name: 'cadvisor'
    static_configs:
      - targets: ['cadvisor:8080']
        labels:
          service: 'cadvisor'
          project: 'PRJ-SDE-002'

  - job_name: 'demo-api'
    scrape_interval: 10s
    metrics_path: '/metrics'
    static_configs:
      - targets: ['api-gateway:5000']
        labels:
          service: 'demo-api'
          project: 'PRJ-SDE-002'
          application: 'portfolio-api'

<<<<<<< HEAD
=======
  - job_name: 'blackbox'
    metrics_path: /probe
    params:
      module: [http_2xx]
    static_configs:
      - targets:
          - https://status.example.com/health
        labels:
          project: 'PRJ-SDE-002'
          probe: 'synthetic'
    relabel_configs:
      - source_labels: [__address__]
        target_label: __param_target
      - source_labels: [__param_target]
        target_label: instance
      - target_label: __address__
        replacement: blackbox-exporter:9115

  - job_name: 'pbs-exporter'
    static_configs:
      - targets: ['pbs-exporter:9220']
        labels:
          service: 'pbs'
          project: 'PRJ-SDE-002'

>>>>>>> c695c2b8
  - job_name: 'grafana'
    static_configs:
      - targets: ['grafana:3000']
        labels:
          service: 'grafana'
          project: 'PRJ-SDE-002'

  - job_name: 'loki'
    static_configs:
      - targets: ['loki:3100']
        labels:
          service: 'loki'
          project: 'PRJ-SDE-002'

  - job_name: 'alertmanager'
    static_configs:
      - targets: ['alertmanager:9093']
        labels:
          service: 'alertmanager'
          project: 'PRJ-SDE-002'

  - job_name: 'pbs-exporter'
    static_configs:
      - targets: ['pbs-exporter:9211']
        labels:
          service: 'pbs'
          project: 'PRJ-SDE-002'
          category: 'backup'

  - job_name: 'blackbox-http'
    metrics_path: /probe
    params:
      module: [http_2xx]
    static_configs:
      - targets:
          - https://status.example.internal/health
          - https://app.example.internal/ready
        labels:
          project: 'PRJ-SDE-002'
          probe: 'external'
    relabel_configs:
      - source_labels: [__address__]
        target_label: __param_target
      - source_labels: [__param_target]
        target_label: instance
      - target_label: __address__
        replacement: blackbox-exporter:9115<|MERGE_RESOLUTION|>--- conflicted
+++ resolved
@@ -1,10 +1,5 @@
-<<<<<<< HEAD
-# Prometheus Configuration - Portfolio Demo Stack (Sanitized)
-# Collects metrics from demo services for PRJ-SDE-002
-=======
 # Prometheus Configuration - PRJ-SDE-002 Demo Stack
 # Sanitized: hostnames/IPs replaced with placeholders, webhooks removed
->>>>>>> c695c2b8
 
 global:
   scrape_interval: 15s
@@ -54,8 +49,6 @@
           project: 'PRJ-SDE-002'
           application: 'portfolio-api'
 
-<<<<<<< HEAD
-=======
   - job_name: 'blackbox'
     metrics_path: /probe
     params:
@@ -81,7 +74,6 @@
           service: 'pbs'
           project: 'PRJ-SDE-002'
 
->>>>>>> c695c2b8
   - job_name: 'grafana'
     static_configs:
       - targets: ['grafana:3000']
