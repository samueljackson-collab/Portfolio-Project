# P04 — Operational Monitoring & Automation

## Overview

Build a comprehensive monitoring and automation system using Prometheus, Grafana, Alertmanager, and
automated remediation scripts. Demonstrates SRE practices, golden signals monitoring, SLO tracking,
and intelligent alerting for production environments.

## Key Outcomes

- [x] Prometheus monitoring stack (metrics collection + storage)
- [x] Grafana dashboards for golden signals (latency, traffic, errors, saturation)
- [x] Alertmanager integration with PagerDuty/Slack
- [x] Automated remediation scripts (restart services, scale instances)
- [x] SLO/SLI tracking and burn rate alerts

## Architecture

- **Components**: Prometheus, Grafana, Alertmanager, Node Exporter, cAdvisor
- **Trust boundaries**: Monitoring network (scrape endpoints on private network)
- **Dependencies**: Docker Compose, Python 3.9+, Ansible (optional)

```mermaid
flowchart TB
    subgraph Targets[Monitored Systems]
        App1[API Server<br/>:9090]
        App2[Database<br/>:9100]
        Node[Node Exporter<br/>:9100]
    end

    subgraph Monitoring[Monitoring Stack]
        Prom[Prometheus<br/>Metrics DB]
        Grafana[Grafana<br/>Dashboards]
        Alert[Alertmanager<br/>Routing]
    end

    subgraph Notifications
        Slack[Slack]
        PD[PagerDuty]
    end

    App1 & App2 & Node -->|scrape /metrics| Prom
    Prom -->|query| Grafana
    Prom -->|fires alerts| Alert
    Alert --> Slack & PD

    style Prom fill:#FF6F00
    style Grafana fill:#F46800
    style Alert fill:#E53935
```text

## Quickstart

```bash
make setup
make run
# Access Grafana at http://localhost:3000 (admin/admin)
```text

## Configuration

| Env Var | Purpose | Example | Required |
|---------|---------|---------|----------|
| `PROMETHEUS_RETENTION` | Metrics retention period | `15d` | No (default: 15d) |
| `GRAFANA_ADMIN_PASSWORD` | Grafana admin password | `<secret>` | Yes |
| `ALERTMANAGER_SLACK_WEBHOOK` | Slack webhook URL | `https://hooks.slack.com/...` | Yes |
| `PAGERDUTY_INTEGRATION_KEY` | PagerDuty integration key | `<key>` | No |

## Testing

```bash
# Validate Prometheus config
make validate-prometheus

# Test alerting rules
make test-alerts

# Run integration tests
make test
```text

## Operations

### Dashboards

- **System Overview**: CPU, memory, disk, network across all nodes
- **Golden Signals**: Request latency (p50/p95/p99), error rate, throughput, saturation
- **SLO Dashboard**: Error budget, burn rate, SLO compliance %

### Alerts (P0/P1/P2)

- **P0**: Service down, error rate >5%, SLO burn rate critical
- **P1**: High latency (p95 >500ms), disk >85%, memory >90%
- **P2**: Certificate expiring in <7 days, backup failure

## Security

- **Prometheus**: Basic auth on scrape endpoints
- **Grafana**: OAuth/SSO integration (Google/Okta)
- **Secrets**: Environment variables, never commit credentials

## Roadmap

- [ ] Distributed tracing integration (Jaeger/Tempo)
- [ ] Anomaly detection with ML (Prophet/LSTM)
- [ ] Multi-cluster monitoring aggregation

## References

- [Prometheus Documentation](https://prometheus.io/docs/)
- [Grafana Best Practices](https://grafana.com/docs/grafana/latest/best-practices/)
- [RUNBOOK](./RUNBOOK.md) | [PLAYBOOK](./PLAYBOOK.md)

## Code Generation Prompts

This section contains AI-assisted code generation prompts that can help you recreate or extend project components. These prompts are designed to work with AI coding assistants like Claude, GPT-4, or GitHub Copilot.

### Observability Setup

#### 1. Prometheus Rules

```text
Create Prometheus alerting rules for application health, including error rate thresholds, latency percentiles, and service availability with appropriate severity levels
```text

#### 2. Grafana Dashboard

```text
Generate a Grafana dashboard JSON for microservices monitoring with panels for request rate, error rate, latency distribution, and resource utilization
```text

#### 3. Log Aggregation

```text
Write a Fluentd configuration that collects logs from multiple sources, parses JSON logs, enriches with Kubernetes metadata, and forwards to Elasticsearch
```text

### How to Use These Prompts

1. **Copy the prompt** from the code block above
2. **Customize placeholders** (replace [bracketed items] with your specific requirements)
3. **Provide context** to your AI assistant about:
   - Your development environment and tech stack
   - Existing code patterns and conventions in this project
   - Any constraints or requirements specific to your use case
4. **Review and adapt** the generated code before using it
5. **Test thoroughly** and adjust as needed for your specific scenario

### Best Practices

- Always review AI-generated code for security vulnerabilities
- Ensure generated code follows your project's coding standards
- Add appropriate error handling and logging
- Write tests for AI-generated components
- Document any assumptions or limitations
<<<<<<< HEAD
- Keep sensitive information (credentials, keys) in environment variables
=======
- Keep sensitive information (credentials, keys) in environment variables

## Evidence & Verification

Verification summary: Evidence artifacts captured on 2025-11-14 to validate the quickstart configuration and document audit-ready supporting files.

**Evidence artifacts**
- [Screenshot](./docs/evidence/screenshot.svg)
- [Run log](./docs/evidence/run-log.txt)
- [Dashboard export](./docs/evidence/dashboard-export.json)
- [Load test summary](./docs/evidence/load-test-summary.txt)

### Evidence Checklist

| Evidence Item | Location | Status |
| --- | --- | --- |
| Screenshot captured | `docs/evidence/screenshot.svg` | ✅ |
| Run log captured | `docs/evidence/run-log.txt` | ✅ |
| Dashboard export captured | `docs/evidence/dashboard-export.json` | ✅ |
| Load test summary captured | `docs/evidence/load-test-summary.txt` | ✅ |
>>>>>>> 90ef8ca9
<|MERGE_RESOLUTION|>--- conflicted
+++ resolved
@@ -153,9 +153,6 @@
 - Add appropriate error handling and logging
 - Write tests for AI-generated components
 - Document any assumptions or limitations
-<<<<<<< HEAD
-- Keep sensitive information (credentials, keys) in environment variables
-=======
 - Keep sensitive information (credentials, keys) in environment variables
 
 ## Evidence & Verification
@@ -175,5 +172,4 @@
 | Screenshot captured | `docs/evidence/screenshot.svg` | ✅ |
 | Run log captured | `docs/evidence/run-log.txt` | ✅ |
 | Dashboard export captured | `docs/evidence/dashboard-export.json` | ✅ |
-| Load test summary captured | `docs/evidence/load-test-summary.txt` | ✅ |
->>>>>>> 90ef8ca9
+| Load test summary captured | `docs/evidence/load-test-summary.txt` | ✅ |