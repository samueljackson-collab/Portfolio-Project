--- conflicted
+++ resolved
@@ -38,7 +38,6 @@
           service: 'backend'
           environment: 'dev'
 
-<<<<<<< HEAD
   # Pending frontend instrumentation. Uncomment once the frontend exposes /metrics.
   # - job_name: 'frontend-app'
   #   scrape_interval: 30s
@@ -48,7 +47,6 @@
   #       labels:
   #         service: 'frontend'
   #         environment: 'dev'
-=======
   # Backend API metrics (FastAPI /metrics endpoint)
   - job_name: 'backend-api'
     scrape_interval: 10s
@@ -67,5 +65,4 @@
         labels:
           service: 'frontend'
           environment: 'dev'
-    metrics_path: '/metrics'
->>>>>>> e54766de
+    metrics_path: '/metrics'