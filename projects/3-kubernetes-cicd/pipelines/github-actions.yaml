--- conflicted
+++ resolved
@@ -18,130 +18,6 @@
   DEPLOY_STRATEGY: ${{ vars.DEPLOY_STRATEGY && vars.DEPLOY_STRATEGY || 'canary' }}
 
 jobs:
-<<<<<<< HEAD
-  lint-and-validate:
-    name: Lint YAML and validate Kubernetes schemas
-    runs-on: ubuntu-latest
-    steps:
-      - uses: actions/checkout@v4
-
-      - name: Install lint/validate tooling
-        run: |
-          sudo apt-get update
-          sudo apt-get install -y yamllint
-          curl -L "https://github.com/yannh/kubeconform/releases/download/v0.6.7/kubeconform-linux-amd64.tar.gz" \
-            | tar -xz kubeconform
-          sudo mv kubeconform /usr/local/bin/kubeconform
-
-      - name: YAML lint
-        run: |
-          yamllint -d "{extends: relaxed, rules: {line-length: {max: 160}}}" projects/3-kubernetes-cicd
-
-      - name: Kubernetes schema validation
-        run: |
-          manifests=$(find projects/3-kubernetes-cicd/k8s -name '*.yaml' -o -name '*.yml')
-          if [ -n "$manifests" ]; then
-            kubeconform -summary -strict -ignore-missing-schemas $manifests
-          else
-            echo "No Kubernetes manifests found to validate"
-          fi
-
-  unit-tests:
-    name: Unit tests
-    runs-on: ubuntu-latest
-    steps:
-      - uses: actions/checkout@v4
-      - uses: actions/setup-python@v5
-        with:
-          python-version: "3.11"
-
-      - name: Install dependencies
-        run: |
-          python -m pip install --upgrade pip
-          if [ -f requirements.txt ]; then
-            python -m pip install -r requirements.txt
-          fi
-
-      - name: Run tests
-        run: |
-          pytest projects/3-kubernetes-cicd/tests
-
-  build-and-push:
-    name: Build and push container image
-    needs:
-      - lint-and-validate
-      - unit-tests
-    runs-on: ubuntu-latest
-    env:
-      REGISTRY: ${{ secrets.REGISTRY_HOST }}
-      IMAGE_REPOSITORY: ${{ secrets.REGISTRY_REPOSITORY != '' && secrets.REGISTRY_REPOSITORY || github.repository }}
-      IMAGE_TAG: ${{ github.sha }}
-    outputs:
-      image: ${{ steps.image_meta.outputs.image }}
-      digest: ${{ steps.build.outputs.digest }}
-    steps:
-      - uses: actions/checkout@v4
-      - name: Set up Docker Buildx
-        uses: docker/setup-buildx-action@v3
-
-      - name: Login to container registry
-        uses: docker/login-action@v3
-        with:
-          registry: ${{ env.REGISTRY }}
-          username: ${{ secrets.REGISTRY_USERNAME }}
-          password: ${{ secrets.REGISTRY_PASSWORD }}
-
-      - name: Build and push image
-        id: build
-        uses: docker/build-push-action@v5
-        with:
-          context: projects/3-kubernetes-cicd
-          file: projects/3-kubernetes-cicd/Dockerfile
-          push: true
-          tags: ${{ env.REGISTRY }}/${{ env.IMAGE_REPOSITORY }}:${{ env.IMAGE_TAG }}
-
-      - name: Export image metadata
-        id: image_meta
-        run: |
-          echo "image=${REGISTRY}/${IMAGE_REPOSITORY}:${IMAGE_TAG}" >> "$GITHUB_OUTPUT"
-
-  image-security:
-    name: Image scanning (Trivy & Dockle)
-    needs: build-and-push
-    runs-on: ubuntu-latest
-    env:
-      IMAGE_REF: ${{ needs.build-and-push.outputs.image }}
-    steps:
-      - uses: actions/checkout@v4
-
-      - name: Login to container registry
-        uses: docker/login-action@v3
-        with:
-          registry: ${{ secrets.REGISTRY_HOST }}
-          username: ${{ secrets.REGISTRY_USERNAME }}
-          password: ${{ secrets.REGISTRY_PASSWORD }}
-
-      - name: Trivy scan (fail on HIGH/CRITICAL)
-        uses: aquasecurity/trivy-action@v0.24.0
-        with:
-          image-ref: ${{ env.IMAGE_REF }}
-          severity: CRITICAL,HIGH
-          exit-code: "1"
-          ignore-unfixed: true
-
-      - name: Dockle scan (CIS hardening)
-        uses: erzz/dockle-action@v1
-        with:
-          image: ${{ env.IMAGE_REF }}
-          exit-code: 1
-
-  deploy:
-    name: Progressive delivery via ArgoCD
-    needs:
-      - lint-and-validate
-      - unit-tests
-      - image-security
-=======
   lint:
     name: YAML & Kubernetes validation
     runs-on: ubuntu-latest
@@ -236,7 +112,6 @@
   deploy:
     name: Progressive deployment
     needs: image-scan
->>>>>>> 563e11db
     runs-on: ubuntu-latest
     env:
       ARGOCD_SERVER: ${{ secrets.ARGOCD_SERVER }}
@@ -248,58 +123,6 @@
       ROLLOUT_NAMESPACE: ${{ secrets.ROLLOUT_NAMESPACE || 'default' }}
       IMAGE_REF: ${{ needs.build-and-push.outputs.image }}
     steps:
-<<<<<<< HEAD
-      - uses: actions/checkout@v4
-
-      - name: Install ArgoCD and Argo Rollouts CLIs
-        run: |
-          curl -sSL -o /usr/local/bin/argocd https://github.com/argoproj/argo-cd/releases/latest/download/argocd-linux-amd64
-          chmod +x /usr/local/bin/argocd
-          curl -sSL -o /usr/local/bin/kubectl-argo-rollouts https://github.com/argoproj/argo-rollouts/releases/latest/download/kubectl-argo-rollouts-linux-amd64
-          chmod +x /usr/local/bin/kubectl-argo-rollouts
-
-      - name: Configure kubeconfig
-        run: |
-          echo "${{ secrets.KUBECONFIG_BASE64 }}" | base64 -d > "$KUBECONFIG_FILE"
-
-      - name: Login and sync ArgoCD application
-        env:
-          KUBECONFIG: ${{ env.KUBECONFIG_FILE }}
-        run: |
-          argocd login "$ARGOCD_SERVER" --grpc-web --insecure --auth-token "$ARGOCD_AUTH_TOKEN"
-          argocd app sync "$ARGOCD_APP_NAME" --revision "$GITHUB_SHA"
-          argocd app wait "$ARGOCD_APP_NAME" --health --timeout 600
-
-      - name: Progressive delivery (canary or blue/green)
-        env:
-          KUBECONFIG: ${{ env.KUBECONFIG_FILE }}
-        run: |
-          if [ -z "$ROLLOUT_NAME" ]; then
-            echo "ROLLOUT_NAME not provided; cannot drive canary/blue-green promotion."
-            exit 1
-          fi
-
-          if [ "$DEPLOY_STRATEGY" = "blue-green" ]; then
-            echo "Running blue/green cutover for $ROLLOUT_NAME"
-            kubectl-argo-rollouts set image "$ROLLOUT_NAME" "*=$IMAGE_REF" -n "$ROLLOUT_NAMESPACE"
-            kubectl-argo-rollouts promote "$ROLLOUT_NAME" --full -n "$ROLLOUT_NAMESPACE"
-            kubectl-argo-rollouts status rollout "$ROLLOUT_NAME" --watch --timeout 10m -n "$ROLLOUT_NAMESPACE"
-          else
-            echo "Running canary promotion for $ROLLOUT_NAME"
-            kubectl-argo-rollouts set image "$ROLLOUT_NAME" "*=$IMAGE_REF" -n "$ROLLOUT_NAMESPACE"
-            kubectl-argo-rollouts set weight "$ROLLOUT_NAME" 20 -n "$ROLLOUT_NAMESPACE"
-            kubectl-argo-rollouts status rollout "$ROLLOUT_NAME" --watch --timeout 10m -n "$ROLLOUT_NAMESPACE"
-            kubectl-argo-rollouts promote "$ROLLOUT_NAME" --full -n "$ROLLOUT_NAMESPACE"
-          fi
-
-      - name: Roll back on failure
-        if: failure()
-        env:
-          KUBECONFIG: ${{ env.KUBECONFIG_FILE }}
-        run: |
-          echo "Deployment failed, initiating ArgoCD rollback"
-          argocd app rollback "$ARGOCD_APP_NAME"
-=======
       - name: Checkout
         uses: actions/checkout@v4
 
@@ -358,5 +181,4 @@
         if: failure()
         run: |
           argocd app rollback ${{ env.ARGOCD_APP }}
-          kubectl-argo-rollouts -n ${{ env.ARGOCD_NAMESPACE }} rollback ${{ env.ROLLOUT_NAME }}
->>>>>>> 563e11db
+          kubectl-argo-rollouts -n ${{ env.ARGOCD_NAMESPACE }} rollback ${{ env.ROLLOUT_NAME }}