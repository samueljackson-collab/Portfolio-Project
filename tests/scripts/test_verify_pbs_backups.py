--- conflicted
+++ resolved
@@ -508,9 +508,6 @@
 
 
 if __name__ == "__main__":
-<<<<<<< HEAD
-    pytest.main([__file__, "-v"])
-=======
     pytest.main([__file__, "-v", "--tb=short"])
 
 class TestRefactoredVersion:
@@ -962,5 +959,4 @@
                 assert "After error: EXIT_CODE=2" in output
                 assert "After warning post-error: EXIT_CODE=2" in output
             finally:
-                os.unlink(f.name)
->>>>>>> be06126d
+                os.unlink(f.name)