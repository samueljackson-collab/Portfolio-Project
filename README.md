--- conflicted
+++ resolved
@@ -7,11 +7,7 @@
 
 **Status key:** 🟢 Done · 🟠 In Progress · 🔵 Planned · 🔄 Recovery/Rebuild · 📝 Documentation Pending
 
-<<<<<<< HEAD
-> **Portfolio Note:** This repository is actively being built. Projects marked 🟢 are technically complete but documentation/evidence is being prepared (📝). Projects marked 🔵 are planned roadmaps that will be developed over time.
-=======
 > **Portfolio Note:** This repository is actively being built. Projects marked 🟢 are technically complete but documentation/evidence is being prepared (📝). Projects marked 🔵 are planned roadmap items, and 🔄 indicates recovery/rebuild efforts are underway.
->>>>>>> 4314d76d
 
 > **Note:** Some project directories referenced below contain planning documentation and structure but are awaiting evidence/asset uploads. Check individual project READMEs for current status.
 
@@ -49,20 +45,12 @@
 ### Virtualization & Core Services
 **Status:** 🟢 Complete · 📝 Docs pending
 **Description** Proxmox/TrueNAS host running Wiki.js, Home Assistant, and Immich behind a reverse proxy with TLS.
-<<<<<<< HEAD
-**Links**: [Project README](./projects/06-homelab/PRJ-HOME-002/) · [Evidence/Diagrams](./projects/06-homelab/PRJ-HOME-002/assets) *(being prepared)*
-=======
 **Links**: [Project README](./projects/06-homelab/PRJ-HOME-002/) · [Backup Logs](./projects/06-homelab/PRJ-HOME-002/assets) *(being prepared)*
->>>>>>> 4314d76d
 
 ### Observability & Backups Stack
 **Status:** 🟢 Complete · 📝 Docs pending
 **Description** Monitoring/alerting stack using Prometheus, Grafana, Loki, and Alertmanager, integrated with Proxmox Backup Server.
-<<<<<<< HEAD
-**Links**: [Project README](./projects/01-sde-devops/PRJ-SDE-002/) · [Evidence/Diagrams](./projects/01-sde-devops/PRJ-SDE-002/assets) *(being prepared)*
-=======
 **Links**: [Project README](./projects/01-sde-devops/PRJ-SDE-002/) · [Dashboards](./projects/01-sde-devops/PRJ-SDE-002/assets)
->>>>>>> 4314d76d
 
 ---
 ## 🔄 Past Projects Requiring Recovery
@@ -106,11 +94,7 @@
 
 ### Process Documentation
 - **IT Playbook (E2E Lifecycle)**: Unifying playbook from intake to operations · *Operational excellence*
-<<<<<<< HEAD
-- **Engineer’s Handbook (Standards/QA Gates)**: Practical standards and quality bars · *Quality framework*
-=======
 - **Engineer's Handbook (Standards/QA Gates)**: Practical standards and quality bars · *Quality framework*
->>>>>>> 4314d76d
 
 ---
 ## 💼 Experience
@@ -124,9 +108,5 @@
 
 ---
 ## 🤳 Connect
-<<<<<<< HEAD
-[GitHub](https://github.com/samueljackson-collab) · [LinkedIn](https://www.linkedin.com/in/sams-jackson)  
-=======
 [GitHub](https://github.com/samueljackson-collab) · [LinkedIn](https://www.linkedin.com/in/sams-jackson) 
->>>>>>> 4314d76d
 [![GitHub Profile](https://img.shields.io/badge/GitHub-Portfolio-181717?style=flat&logo=github)](https://github.com/samueljackson-collab)